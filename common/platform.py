--- conflicted
+++ resolved
@@ -16,48 +16,38 @@
 from __future__ import annotations
 
 __all__ = (
-<<<<<<< HEAD
     "FileTransfer",
+    "FileTransferFTP",
 )
 
+import binascii
 from collections.abc import Iterable
-=======
-    "FileTransferFTP"
-)
-
-import binascii
 from ftplib import FTP, all_errors
->>>>>>> 732dccda
 try:
     from functools import cached_property
 except ImportError:
     from cached_property import cached_property
 import io
 from pathlib import Path
-<<<<<<< HEAD
-from typing import BinaryIO, Union
+from typing import BinaryIO, List, Sequence, Union
 
 from bson import ObjectId
 from paramiko import AutoAddPolicy, SSHClient
-=======
+
 from typing import List, Sequence, Union
 
 from bson import ObjectId
 from Crypto.Cipher import AES
 from pymongo.errors import PyMongoError
->>>>>>> 732dccda
 
 from .connectors.mx_email import EmailClient
 from .connectors.mx_mongo import MongoDB
 from .exceptions import FileTransferError
-<<<<<<< HEAD
 from .secrets import get_secret
-=======
 from .env import getenv
->>>>>>> 732dccda
-
-
-class FileTransferFTP:
+
+
+class FileTransfer:
     """Upload and download files to/from the Matrixian Platform.
 
     Example usage::
@@ -73,10 +63,6 @@
         ft.download(
             ft.list_files().pop()
         )
-
-        # Use as FTP object
-        with ft as ftp:
-            print(ftp.nlst())
     """
 
     def __init__(
@@ -85,10 +71,6 @@
             filename: str = None,
             user_id: str = None,
             email: str = None,
-<<<<<<< HEAD
-=======
-            **kwargs,
->>>>>>> 732dccda
     ):
         """Create a FileTransfer object to upload/download files.
 
@@ -104,26 +86,8 @@
 
         # Prepare parameters
         self.filename = filename
-<<<<<<< HEAD
         self.fthost = "consucom"
         self.ftpath = f"/var/lib/docker/volumes/filetransfer_live/_data"
-=======
-        self.key = getenv("MX_CRYPT_PASSWORD").encode()
-        if not self.key:
-            raise FileTransferError(
-                "Missing environment variable 'MX_CRYPT_PASSWORD' (FTP password decrypt key)")
-        host = kwargs.pop("host", "prod")
-        if host == "prod":
-            self.host = "production_api.user", "ftp.platform.matrixiangroup.com"
-        elif host == "dev":
-            self.host = "dev_api.user", "ftp.develop.platform.matrixiangroup.com"
-        else:
-            raise FileTransferError("Host should be 'prod' or 'dev'.")
-
-        # Connect to MongoDB
-        self.db = MongoDB(self.host[0])
-        self.test_mongo()
->>>>>>> 732dccda
 
         # Find user details
         if user_id:
@@ -134,19 +98,11 @@
             q = {"email": email}
         else:
             raise FileTransferError("Provide either a name, ID or email for the user.")
-<<<<<<< HEAD
         doc = MongoDB("production_api.user", host="prod").find_one(q)
-=======
-        doc = self.db.find_one(q)
-        if not doc:
-            raise FileTransferError("User not found.")
->>>>>>> 732dccda
         self.user_id = doc["_id"]
         self.username = doc["username"]
         self.email = doc["email"]
-        self.encrypted_ftp_password = doc["ftpPassword"]
-
-<<<<<<< HEAD
+
         # Connect
         self._usr, self._pwd = get_secret("MX_PLATFORM_HOST")
         self.client = SSHClient()
@@ -163,50 +119,22 @@
 
     def _disconnect(self):
         self.client.close()
-=======
-        self.ftp = FTP()
->>>>>>> 732dccda
-
-    def __enter__(self) -> FTP:
-        self.connect()
-        return self.ftp
-
-<<<<<<< HEAD
+
+    @cached_property
+    def insert_filename(self) -> str:
+        """Provide the file name needed for uploads."""
+        return Path(self.filename).name
+
     @cached_property
     def filepath(self) -> str:
         """Provide the full directory path needed for uploads."""
         return f"{self.ftpath}/{self.user_id}"
-=======
-    def __exit__(self, exc_type, exc_val, exc_tb) -> bool:
-        self.disconnect()
-        if any((exc_type, exc_val, exc_tb)):
-            return False
-        return True
-
-    @cached_property
-    def ftp_password(self) -> str:
-        iv, ciphertext = map(binascii.a2b_hex, self.encrypted_ftp_password.split(":"))
-        return AES.new(self.key, AES.MODE_CBC, iv).decrypt(ciphertext).strip().decode()
-
-    def connect(self):
-        self.ftp.connect(host=self.host[1], port=2121)
-        self.ftp.login(user=self.email, passwd=self.ftp_password)
-
-    def disconnect(self):
-        self.ftp.quit()
-
-    @cached_property
-    def insert_filename(self) -> str:
-        """Provide the file name needed for uploads."""
-        return Path(self.filename).name
->>>>>>> 732dccda
 
     def _check_filename(self):
         """Check if a filename is provided."""
         if not self.filename:
             raise FileTransferError("Provide a filename.")
 
-<<<<<<< HEAD
     @staticmethod
     def _check_process(stderr: BinaryIO):
         """Check if a process has completed successfully."""
@@ -253,30 +181,9 @@
                 f.write(data)
         self._check_process(stderr)
         self._disconnect()
-=======
-    def list_files(self, _connect: bool = True) -> List[str]:
-        """List existing files in this user's Platform folder."""
-        if _connect:
-            self.connect()
-        data = self.ftp.nlst()
-        if _connect:
-            self.disconnect()
-        return data
-
-    def download(self, file: str, _connect: bool = True) -> FileTransferFTP:
-        """Download an existing Platform file to disk."""
-        if _connect:
-            self.connect()
-        with open(file, "wb") as f:
-            self.ftp.retrbinary(f"RETR {file}", f.write)
-        if _connect:
-            self.disconnect()
-        return self
->>>>>>> 732dccda
-
-    def download_all(self) -> FileTransferFTP:
+
+    def download_all(self):
         """Download all existing Platform files to disk."""
-<<<<<<< HEAD
         for file in self.list_files():
             self.download(file)
 
@@ -295,7 +202,172 @@
         _, stderr = self._run_cmd(f'chmod +r "{self.filepath}/{remote_filename}"')
         self._check_process(stderr)
         self._disconnect()
-=======
+        return self
+
+    def notify(
+            self,
+            to_address: Union[str, list[str], tuple[str, ...]] = None,
+            username: str = None
+    ) -> "FileTransfer":
+        """Notify the user of the new Platform upload."""
+
+        # Prepare message
+        template = Path(__file__).parent / "etc/email.html"
+        with open(template) as f:
+            message = f.read()
+        message = message.replace("USERNAME", username or self.username)
+        message = message.replace("FILENAME", self.insert_filename)
+
+        # Prepare receivers
+        if isinstance(to_address, str):
+            to_address = (to_address, self.email)
+        elif isinstance(to_address, Iterable):
+            to_address = (*to_address, self.email)
+        else:
+            to_address = self.email
+
+        # Send email
+        EmailClient().send_email(
+            to_address=to_address,
+            subject="Nieuw bestand in Filetransfer",
+            message=message,
+        )
+
+        return self
+
+
+class FileTransferFTP:
+    """Upload and download files to/from the Matrixian Platform.
+
+    Example usage::
+        ft = FileTransfer(
+            username="Data Team",
+            filename="somefile.csv",
+        )
+
+        # Upload "somefile.csv"
+        ft.transfer().notify()
+
+        # Download "somefile.csv"
+        ft.download(
+            ft.list_files().pop()
+        )
+
+        # Use as FTP object
+        with ft as ftp:
+            print(ftp.nlst())
+    """
+
+    def __init__(
+            self,
+            username: str = None,
+            filename: str = None,
+            user_id: str = None,
+            email: str = None,
+            **kwargs,
+    ):
+        """Create a FileTransfer object to upload/download files.
+
+        To be able to connect to an account, you need to provide a
+        username, a user_id or a email.
+
+        To be able to upload a file, you need to provide a filename.
+        """
+
+        # Check
+        if not user_id and not username and not email:
+            raise FileTransferError("Provide either a name, ID, or email for the user.")
+
+        # Prepare parameters
+        self.filename = filename
+        self.key = getenv("MX_CRYPT_PASSWORD").encode()
+        if not self.key:
+            raise FileTransferError(
+                "Missing environment variable 'MX_CRYPT_PASSWORD' (FTP password decrypt key)")
+        host = kwargs.pop("host", "prod")
+        if host == "prod":
+            self.host = "production_api.user", "ftp.platform.matrixiangroup.com"
+        elif host == "dev":
+            self.host = "dev_api.user", "ftp.develop.platform.matrixiangroup.com"
+        else:
+            raise FileTransferError("Host should be 'prod' or 'dev'.")
+
+        # Connect to MongoDB
+        self.db = MongoDB(self.host[0])
+        self.test_mongo()
+
+        # Find user details
+        if user_id:
+            q = {"_id": ObjectId(user_id)}
+        elif username:
+            q = {"username": username}
+        elif email:
+            q = {"email": email}
+        else:
+            raise FileTransferError("Provide either a name, ID or email for the user.")
+        doc = self.db.find_one(q)
+        if not doc:
+            raise FileTransferError("User not found.")
+        self.user_id = doc["_id"]
+        self.username = doc["username"]
+        self.email = doc["email"]
+        self.encrypted_ftp_password = doc["ftpPassword"]
+
+        self.ftp = FTP()
+
+    def __enter__(self) -> FTP:
+        self.connect()
+        return self.ftp
+
+    def __exit__(self, exc_type, exc_val, exc_tb) -> bool:
+        self.disconnect()
+        if any((exc_type, exc_val, exc_tb)):
+            return False
+        return True
+
+    @cached_property
+    def ftp_password(self) -> str:
+        iv, ciphertext = map(binascii.a2b_hex, self.encrypted_ftp_password.split(":"))
+        return AES.new(self.key, AES.MODE_CBC, iv).decrypt(ciphertext).strip().decode()
+
+    def connect(self):
+        self.ftp.connect(host=self.host[1], port=2121)
+        self.ftp.login(user=self.email, passwd=self.ftp_password)
+
+    def disconnect(self):
+        self.ftp.quit()
+
+    @cached_property
+    def insert_filename(self) -> str:
+        """Provide the file name needed for uploads."""
+        return Path(self.filename).name
+
+    def _check_filename(self):
+        """Check if a filename is provided."""
+        if not self.filename:
+            raise FileTransferError("Provide a filename.")
+
+    def list_files(self, _connect: bool = True) -> List[str]:
+        """List existing files in this user's Platform folder."""
+        if _connect:
+            self.connect()
+        data = self.ftp.nlst()
+        if _connect:
+            self.disconnect()
+        return data
+
+    def download(self, file: str, _connect: bool = True) -> FileTransferFTP:
+        """Download an existing Platform file to disk."""
+        if _connect:
+            self.connect()
+        with open(file, "wb") as f:
+            self.ftp.retrbinary(f"RETR {file}", f.write)
+        if _connect:
+            self.disconnect()
+        return self
+
+    def download_all(self) -> FileTransferFTP:
+        """Download all existing Platform files to disk."""
         self.connect()
         for file in self.list_files(_connect=False):
             self.download(file, _connect=False)
@@ -331,12 +403,11 @@
     def transfer(self) -> FileTransferFTP:
         """Upload the specified file to the specified Platform folder."""
         self.upload()
->>>>>>> 732dccda
         return self
 
     def notify(
             self,
-            to_address: Union[str, list[str], tuple[str, ...]] = None,
+            to_address: Union[str, Sequence[str]] = None,
             username: str = None
     ) -> FileTransferFTP:
         """Notify the user of the new Platform upload."""
@@ -351,7 +422,7 @@
         # Prepare receivers
         if isinstance(to_address, str):
             to_address = (to_address, self.email)
-        elif isinstance(to_address, Iterable):
+        elif isinstance(to_address, Sequence):
             to_address = (*to_address, self.email)
         else:
             to_address = self.email
