--- conflicted
+++ resolved
@@ -102,12 +102,12 @@
         h.paragraph_format.space_after = Pt(4)
         p = document.add_paragraph(
             '''Als begeleiding bij de voor u geprepareerde dataset ontvangt u een automatisch gegenereerd readme bestand en codeboek.
-            
-            Dit readme document bevat een opsomming van de uitgeleverde bestanden, een beknopte omschrijving van de dataset en onze contact informatie
-            
-            Het codeboek bevat een meer gedetailleerde beschrijving van de dataset. Hierin is het data profiel en de verbose omschrijving van elke kolom in te zien.
-            
-            Voor vragen kunt u natuurlijk altijd contact met ons opnemen.''')
+
+Dit readme document bevat een opsomming van de uitgeleverde bestanden, een beknopte omschrijving van de dataset en onze contact informatie
+
+Het codeboek bevat een meer gedetailleerde beschrijving van de dataset. Hierin is het data profiel en de verbose omschrijving van elke kolom in te zien.
+
+Voor vragen kunt u natuurlijk altijd contact met ons opnemen.''')
         p.style = document.styles['Normal Text']
         p.alignment = WD_ALIGN_PARAGRAPH.JUSTIFY_LOW
 
@@ -118,18 +118,10 @@
             f'''www.matrixiangroup.com
 info@matrixiangroup.com
 +31 (0)20 244 0145
-<<<<<<< HEAD
-Klantnaam: {self.client_name}''')
-
-        # BESTANDEN
-=======
 Klantnaam: {self.client_name}''') 
         p.style = document.styles['Text']
-        
-        
-        
-#BESTANDEN
->>>>>>> 734aae07
+
+        # BESTANDEN
         h = document.add_heading('BESTANDEN')
         h.style = document.styles['Header 2']
         h.paragraph_format.space_after = Pt(4)
@@ -151,9 +143,9 @@
         h.paragraph_format.space_after = Pt(6)
         p = document.add_paragraph(
             '''Ruimtelijk: metrisch, meters
-            Datums: JJJJ-MM-DD
-            Boolean: 1 = True, 0 = False
-            Valuta: in euro's (EUR/€)''')
+Datums: JJJJ-MM-DD
+Boolean: 1 = True, 0 = False
+Valuta: in euro's (EUR/€)''')
         p.style = document.styles['Normal Text']
 
         document.add_page_break()
@@ -167,7 +159,7 @@
         h.paragraph_format.space_after = Pt(4)
         p = document.add_paragraph(
             f'''{self.objective}
- ''')
+''')
         p.style = document.styles['Normal Text']
 
         # DATA OVERZICHT
