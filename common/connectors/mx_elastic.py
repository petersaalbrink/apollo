--- conflicted
+++ resolved
@@ -49,7 +49,6 @@
 }
 _port = int(getenv("MX_ELASTIC_PORT", 9200))
 
-
 # Constants
 RE_OLD = "dev_realestate.realestate"
 RE_NEW = "dev_realestate.real_estate"
@@ -92,7 +91,6 @@
                  es_index: str = None,
                  **kwargs
                  ):
-<<<<<<< HEAD
         """Client for Matrixian's Elasticsearch databases.
 
         Provide an index (database.collection), and based on the name
@@ -109,15 +107,10 @@
         `size`: int, default results size (default 20, max 10000)
         `retry_on_timeout`: boolean (default True)
         """
-        config = {"timeout": 300, "retry_on_timeout": True}
-        if kwargs.pop("local", False) or kwargs.pop("host", None) == "localhost":
-=======
-        """Client for ElasticSearch"""
         local = kwargs.pop("local", False)
         host = kwargs.pop("host", None)
         dev = kwargs.pop("dev", True)
         if local or host == "localhost":
->>>>>>> 3b77c48d
             self._host, self._port = "localhost", "9200"
             del _config["http_auth"]
         else:
@@ -133,19 +126,11 @@
             elif host:
                 envv = _hosts.get(host)
             else:
-<<<<<<< HEAD
-                if kwargs.pop("dev", True):
-                    envv = "MX_ELASTIC_DEV_IP"
+                if dev:
+                    envv = _hosts["dev"]
                 else:
-                    envv = "MX_ELASTIC_PROD_IP"
-            self._host = getenv(envv)
-=======
-                if dev:
-                    envv, es_index = _hosts["dev"], "dev_peter.person_data_20190716"
-                else:
-                    envv, es_index = _hosts["prod"], "production_realestate.realestate"
+                    envv = _hosts["prod"]
             self._host, self._port = getenv(envv), _port
->>>>>>> 3b77c48d
             if not self._host:
                 raise ESClientError(f"Make sure a host is configured for variable"
                                     f" name '{envv}' in file '{envfile}'")
