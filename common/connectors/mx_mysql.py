"""Connect to Matrixian's MySQL database."""
from ast import literal_eval
from contextlib import suppress
from datetime import datetime, timedelta, date
from decimal import Decimal
from functools import partial
from logging import info
from pathlib import Path
from random import sample
from typing import (Any,
                    Dict,
                    Iterable,
                    Iterator,
                    List,
                    Mapping,
                    MutableMapping,
                    Optional,
                    Pattern,
                    Sequence,
                    Tuple,
                    Type,
                    Union)

from mysql.connector.cursor import MySQLCursor
from mysql.connector import (HAVE_CEXT,
                             connect,
                             MySQLConnection,
                             ClientFlag,
                             DatabaseError,
                             InterfaceError,
                             OperationalError)
from pandas import NaT, Timestamp, Timedelta, isna

from ..env import getenv, commondir, envfile, _write_pem  # noqa
from ..exceptions import MySQLClientError
from ..handlers import tqdm, trange
from ..secrets import get_secret

_MAX_ERRORS = 100
_MYSQL_TYPES = {
    str: "CHAR",
    int: "INT",
    float: "DECIMAL",
    Decimal: "DECIMAL",
    bool: "TINYINT",
    timedelta: "TIMESTAMP",
    Timedelta: "DECIMAL",
    Timestamp: "DATETIME",
    NaT: "DATETIME",
    datetime: "DATETIME",
    date: "DATE",
    datetime.date: "DATE"
}


class Query(str):
    pass


# noinspection SqlInjection
class MySQLClient:
    """Client for connecting to Matrixian's MySQL database.

    Basic methods:
        The following three methods can be used to directly execute a query,
        and return the resulting data of that query. The :param query:
        parameter accepts both string and :class:`Query` objects (which can be
        build using :meth:`MySQLClient.build`; see below).
        :meth:`MySQLClient.table` can be used for queries that return two-
        dimensional data, and :meth:`MySQLClient.row` and
        :meth:`MySQLClient.column` can be used for queries that return one-
        dimensional data.
        When used without :param query:, these three methods will return data
        for :attr:`MySQLClient.table_name`. :meth:`MySQLClient.table` will
        return all data in the table, :meth:`MySQLClient.row` will return the
        first row of data, and :meth:`MySQLClient.column` will return the
        column names.

    Advanced methods:
        The following three methods are considered more Pythonic, and can be
        used to automatically build a MySQL :class:`Query` and subsequently
        retrieve the data for that query.
        :meth:`MySQLClient.query` can be used to build an advanced query using
        the method's keyword arguments and then execute it. This is the main
        method for using :class:`MySQLClient`.
        In addition, :meth:`MySQLClient.query` can be used to execute a query
        that returns data, if that query is provided as the first
        positional-only argument; and to execute a query that does not return
        data, using :param query:.
        :meth:`MySQLClient.chunk` and :meth:`MySQLClient.iter` both return
        generators, and can thus be used to iterate over larger datasets.
        While :meth:`MySQLClient.chunk` returns chunks of data, of which the
        size can be set by using :param size:; :meth:`MySQLClient.iter`
        returns each row one by one.

    Creating tables and inserting data:
        :meth:`MySQLClient.create_table` can be used to create a new table.
        :meth:`MySQLClient.create_definition` can be used as input to
        :meth:`MySQLClient.create_table`.
        :meth:`MySQLClient.add_index` can be used to add one or more indices.
        :meth:`MySQLClient.insert` is the main method for inserting data into
        MySQL using Python.
        :meth:`MySQLClient.insert_new` is a wrapper method for all of the
        above.

    Helper methods:
        :meth:`MySQLClient.exists` can be used to check whether a table with
        :attr table_name: exists in :attr database:.
        :meth:`MySQLClient.count` can be used to return the total row count
        for :attr table_name:.
        :meth:`MySQLClient.truncate` can be used to truncate all data in
        :attr table_name:.
        :meth:`MySQLClient.build` with :rtype: :class:`Query` is used
        internally to build queries.

    Other important internal methods:
        :meth:`MySQLClient.connect` and :meth:`MySQLClient.disconnect` can be
        used for (dis)connecting the instance. This might be useful when
        working directly with the :attr:`MySQLClient.cursor` attribute.
        :meth:`MySQLClient.execute` and :meth:`MySQLClient.executemany` can be
        used for executing a query. :meth:`MySQLClient.fetchall` and
        :meth:`MySQLClient.fetchone` can be used for fetching results from a
        query. These methods are used internally throughout the class's methods.

    Attributes:
        :attr:`MySQLClient.database` and :attr:`MySQLClient.table_name` hold
        the database name that the instance connects to, and optionally the
        name of the table that will be used by default for queries or that has
        been used for the most recent query.
        :attr:`MySQLClient.cnx` and :attr:`MySQLClient.cursor` hold the
        :class:`CMySQLConnection` and :class:`CMySQLCursorBuffered` objects
        for this instance.
        :attr:`MySQLClient.executed_query` holds the most recently executed
        query. Note that column names can be retrieved together with the data
        by initializing with ``:param dictionary:=True``, setting
        ``:attr dictionary:=True`` manually, or by using a method with
        ``:param fieldnames:=True``.

    Example::
        sql = MySQLClient("webspider_nl_google")
        data = sql.query(table="pc_data_final", postcode="1014AK")

    This class may be subclassed to enable connectivity to another server.
    If subclassing, specify a database and optionally a table after the
    :func:`super().__init__()` call, and provide login credentials using the
    :attr:`MySQLClient.__config` dictionary (**:attr:`MySQLClient.__config`
    will be used to connect the instance).

    Please be aware that MySQLClient does not provide any protection
    against SQL injection.
    """
    def __init__(self,
                 database: str = None,
                 table: str = None,
                 **kwargs):
        """Create client for MySQL, and connect to a specific database.
        You can provide a database and optionally a table name.
        The default database is `mx_traineeship_peter`.

        :param database: Database to connect to. After connecting,
            different databases may be queried simply by overriding the
            database using a method's `table` parameter.
        :type database: str
        :param table: Optionally, provide a table that will be stored
            and used as the default table when making queries while not
            specifying a table using one of the class's methods.
        :type table: str
        :param buffered: Whether or not to use :class:`CMySQLCursorBuffered`
        (default: False)
        :type buffered: bool
        :param dictionary: Whether or not to use :class:`CMySQLCursorDict`
        (default: True)
        :type dictionary: bool
        :param raise_on_warnings: Whether or not to raise on warnings
        (default: True)
        :type raise_on_warnings: bool
        :param use_pure: Whether or not to use pure Python or C extension
        (default: False)
        :type use_pure: bool

        Examples::
            sql = MySQLClient()
            sql = MySQLClient(database="client_work_google")
            sql = MySQLClient(database="webspider_nl_google",
                              table="pc_data_final")
            sql = MySQLClient("august_2017_google.shop_data_nl_main")
        Default::
            sql = MySQLClient("mx_traineeship_peter")
        """
<<<<<<< HEAD
        from ..env import getenv, commondir
        from ..secrets import get_secret
        usr, pwd = get_secret("MX_MYSQL_DEV")
        if database and "." in database:
            database, table = database.split(".")
=======
        global commondir  # noqa

        buffered = kwargs.pop("buffered", False)
        dictionary = kwargs.pop("dictionary", True)
        raise_on_warnings = kwargs.pop("raise_on_warnings", True)
        use_pure = kwargs.pop("use_pure", False)

        if database:
            if "." in database:
                database, table = database.split(".")
        else:
            database = "mx_traineeship_peter"
>>>>>>> 3b77c48d
        if table and "." in table:
            database, table = database.split(".")
        self.database = database
        self.table_name = table

        usr, pwd = get_secret("MX_MYSQL_DEV")
        envv = "MX_MYSQL_DEV_IP"
        host = getenv(envv)
        if not host:
            raise MySQLClientError(f"Make sure a host is configured for variable"
                                   f" name '{envv}' in file '{envfile}'")
        if not list(commondir.glob("*.pem")):
            try:
                _write_pem()
                commondir = Path.cwd()
            except Exception:
                raise MySQLClientError(f"Please make sure all '.pem' SSL certificate "
                                       f"files are placed in directory '{commondir}'")

        self.buffered = buffered
        self.dictionary = dictionary
        self.use_pure = use_pure if HAVE_CEXT else True

        self.cnx = None
        self.cursor = None
        self.executed_query = None
        self._cursor_columns = None
        self._cursor_row_count = None
        self._iter = None

        self.__config = {
            "user": usr,
            "password": pwd,
            "host": host,
            "database": self.database,
            "raise_on_warnings": raise_on_warnings,
            "client_flags": [ClientFlag.SSL],
            "ssl_ca": f'{commondir / "server-ca.pem"}',
            "ssl_cert": f'{commondir / "client-cert.pem"}',
            "ssl_key": f'{commondir / "client-key.pem"}',
            "use_pure": self.use_pure,
        }

    def __repr__(self):
        args = f"{self.database}{f'.{self.table_name}' if self.table_name else ''}"
        return f"MySQLClient({args})"

    def connect(self,
                conn: bool = False
                ) -> Union[MySQLCursor,
                           MySQLConnection]:
        """Connect to MySQL server.

        :param conn: Whether or not to return a connection object
        (default: False)
        :type conn: bool
        :return: Either a :class:`CMySQLConnection` or a (subclass of)
        :class:`CMySQLCursor`, dependent on :param conn:.
        """
        while True:
            with suppress(OperationalError):
                self.cnx = connect(**self.__config)
                self.cursor = self.cnx.cursor(buffered=self.buffered,
                                              dictionary=self.dictionary)
                break
        if conn:
            return self.cnx
        else:
            return self.cursor

    def disconnect(self):
        """Disconnect from MySQL server."""
        self.cursor.close()
        self.cnx.close()

    def _set_cursor_properties(self):
        """Property setter for cursor-related attributes."""
        try:
            self._cursor_columns = self.cursor.column_names
        except AttributeError:
            self._cursor_columns = None
        try:
            self.executed_query = self.cursor.statement
        except AttributeError:
            self.executed_query = None
        if self.buffered:
            try:
                self._cursor_row_count = self.cursor.rowcount
            except AttributeError:
                self._cursor_row_count = None

    def execute(self,
                query: Union[Query, str],
                *args, **kwargs):
        """Execute and (if necessary) commit a query on the MySQL instance.

        :param query: Statement to execute in the connected cursor.
        :param args: and :param kwargs: will be passed onto
        :meth:`MySQLClient.cursor.execute`.
        """
        self.cursor.execute(query, *args, **kwargs)
        if any(query.strip().upper().startswith(s) for s in
               ("INSERT", "UPDATE", "DELETE")):
            self.cnx.commit()
        self._set_cursor_properties()

    def executemany(self,
                    query: Union[Query, str],
                    data: Sequence[Sequence[Any]],
                    *args, **kwargs):
        """Execute and (if necessary) commit a query many times in MySQL.

        This method can be used to insert a data set into MySQL.

        :param query: Statement to execute in the connected cursor.
        :param data: The data array (or "sequence of parameters") to insert.
        :param args: and :param kwargs: will be passed onto
        :meth:`MySQLClient.cursor.execute`.
        """
        self.cursor.executemany(query, data, *args, **kwargs)
        if any(query.strip().upper().startswith(s) for s in
               ("INSERT", "UPDATE", "DELETE")):
            self.cnx.commit()
        self._set_cursor_properties()

    def fetchall(self) -> List[Union[MutableMapping[str, Any], Tuple[Any]]]:
        """Returns all rows of a query result set."""
        return self.cursor.fetchall()

    def fetchmany(self, size: int = None) -> List[Union[MutableMapping[str, Any], Tuple[Any]]]:
        """Returns the next set of rows of a query result."""
        return self.cursor.fetchmany(size)

    def fetchone(self) -> Union[MutableMapping[str, Any], Tuple[Any]]:
        """Returns next row of a query result set."""
        return self.cursor.fetchone()

    def exists(self) -> bool:
        """Check if the current table exists."""
        try:
            q = self.build(select_fields="1", limit=1)
            self._execute_query(q)
            return True
        except (DatabaseError, MySQLClientError):
            return False

    def truncate(self):
        """Truncate the current table. ATTENTION: REMOVES ALL DATA!"""
        self.query(
            query=Query(
                f"TRUNCATE TABLE {self.database}.{self.table_name}"))

    def column(self,
               query: Union[Query, str] = None,
               *args, **kwargs
               ) -> List[str]:
        """Fetch one column from MySQL."""
        if not self.table_name:
            raise MySQLClientError("Provide a table.")
        self.connect()
        if not query:
            query = Query(
                f"SHOW COLUMNS FROM {self.table_name} FROM {self.database}")
        try:
            self.execute(query, *args, **kwargs)
            if self.dictionary:
                column = [column["Field"] for column in self.fetchall()]
            else:
                column = [value[0] for value in self.fetchall()]
        except DatabaseError as e:
            raise MySQLClientError(query) from e
        self.disconnect()
        return column

    def _count(self,
               query: Union[Query, str],
               *args, **kwargs
               ) -> int:
        self.connect()
        self.execute(query, *args, **kwargs)
        count = self.fetchone()
        self.disconnect()
        while True:
            if isinstance(count, dict):
                count = list(count.values())
            if isinstance(count, list):
                count = count[0]
            if isinstance(count, tuple):
                count = count[0]
            if isinstance(count, int):
                break
        return count

    def count(self,
              table: str = None,
              *args, **kwargs
              ) -> int:
        """Fetch row count from MySQL."""
        if table is None and self.table_name is None:
            raise MySQLClientError("No table name provided.")
        if table and "." in table:
            self.database, table = table.split(".")
        elif table is None and self.table_name is not None:
            table = self.table_name
        if self.table_name is None:
            self.table_name = table
        query = Query(f"SELECT COUNT(*) FROM {self.database}.{table}")
        count = self._count(query, *args, **kwargs)
        return count

    def table(self,
              query: Union[Query, str] = None,
              fieldnames: bool = None,
              *args, **kwargs
              ) -> Union[List[Dict[str, Any]], List[List[Any]]]:
        """Fetch a table from MySQL."""
        if not self.table_name and query and "." in query:
            for word in query.split():
                if "." in word:
                    self.database, self.table_name = word.split(".")
                    break
        if not query:
            query = self.build()
        if fieldnames is not None:
            self.dictionary = fieldnames
        self.connect()
        self.execute(query, *args, **kwargs)
        table = (list(self.fetchall())
                 if self.dictionary else
                 [list(row) for row in self.fetchall()])
        self.disconnect()
        return table

    def row(self,
            query: Union[Query, str] = None,
            fieldnames: bool = None,
            *args, **kwargs
            ) -> Union[Dict[str, Any], List[Any]]:
        """Fetch one row from MySQL."""
        if not query:
            query = self.build(
                limit=1,
                offset=self._iter,
                *args, **kwargs)
            if self._iter is None:
                self._iter = 1
            else:
                self._iter += 1
        if fieldnames is not None:
            self.dictionary = fieldnames
        self.connect()
        try:
            self.execute(query)
            row = self.fetchone() if self.dictionary else list(self.fetchone())
        except DatabaseError as e:
            raise MySQLClientError(query) from e
        except IndexError:
            row = {} if self.dictionary else []
        self.disconnect()
        return row

    def chunk(self,
              query: Union[Query, str] = None,
              size: int = None,
              *args, **kwargs
              ) -> Iterator[Union[List[Dict[str, Any]], List[List[Any]]]]:
        """Returns a generator for downloading a table in chunks.

        Example::
            from common.connectors import MySQLClient
            sql = MySQLClient("real_estate.real_estate")
            for rows in sql.chunk():
                for row in rows:
                    print(row)
        """
        tqdm_func = partial(
            tqdm,
            desc="query",
            disable=not kwargs.pop("use_tqdm", False)
        )
        select_fields = kwargs.pop("select_fields", None)
        order_by = kwargs.pop("order_by", None)
        fieldnames = kwargs.pop("fieldnames", None)
        if fieldnames is not None:
            self.dictionary = fieldnames

        if not query:
            query = self.build(select_fields=select_fields,
                               order_by=order_by,
                               *args, **kwargs)
        if size is None:
            size = kwargs.pop("chunk_size", 10_000)
        elif size <= 0:
            raise MySQLClientError("Chunk size must be > 0")

        self.__config["use_pure"] = True
        self.connect()
        cnx, cursor = self.cnx, self.cursor

        # We set these session variables to avoid error 2013 (Lost connection)
        for var, val in (
            ("MAX_EXECUTION_TIME", "31536000000"),  # ms, can be higher
            # ("CONNECT_TIMEOUT", "31536000"),  # s, this is the maximum
            ("WAIT_TIMEOUT", "31536000"),  # s, this is the maximum
            ("INTERACTIVE_TIMEOUT", "31536000"),  # s, can be higher
            ("NET_WRITE_TIMEOUT", "31536000"),  # s, can be higher
        ):
            cursor.execute(f"SET SESSION {var}={val}")

        try:
            cursor.execute(query, *args, **kwargs)
        except DatabaseError as e:
            raise MySQLClientError(query) from e

        try:
            count = cursor.row_count
        except AttributeError:
            count = None

        bar = tqdm_func(total=count)
        while True:
            try:
                data = cursor.fetchmany(size)
                if not data:
                    break
                yield data
                bar.update(len(data))
            except OperationalError as e:
                if e.errno == 2013:
                    info("Attempting reconnect: %s", e)
                    # Try to revive the connection
                    cnx.ping(reconnect=True)
                else:
                    raise

        cursor.close()
        cnx.close()
        bar.close()
        self.__config["use_pure"] = self.use_pure

    def iter(self,
             query: Union[Query, str] = None,
             use_tqdm: bool = False,
             *args, **kwargs
             ) -> Iterator[Union[Dict[str, Any], List[Any]]]:
        """Returns a generator for retrieving query data row by row.

        Example::
            from common.connectors import MySQLClient
            sql = MySQLClient()
            query = sql.build(
                table="real_estate.real_estate",
                provincie="Noord-Holland",
                select_fields=['bag_nummeraanduidingid', 'plaatsnaam']
            )
            for row in sql.iter(query=query):
                print(row)
        """
        _tqdm = partial(tqdm, desc="iterating", disable=not use_tqdm)
        select_fields = kwargs.pop("select_fields", None)
        order_by = kwargs.pop("order_by", None)
        self.dictionary = kwargs.pop("fieldnames", True)
        if not query:
            query = self.build(select_fields=select_fields,
                               order_by=order_by,
                               *args, **kwargs)

        if use_tqdm:
            count = self._count(Query(f"SELECT COUNT(*) FROM ({query}) AS x"),
                                *args, **kwargs)
        else:
            count = None

        # Create a local cursor to avoid ReferenceError
        cnx = connect(**self.__config)
        cursor = cnx.cursor(buffered=False,
                            dictionary=self.dictionary)
        cursor.execute(query, *args, **kwargs)

        while True:
            try:
                for row in _tqdm(cursor, total=count):
                    yield row
                break
            except OperationalError as e:
                info("Attempting reconnect: %s", e)
                cnx.ping(reconnect=True)

        cursor.close()
        cnx.close()

    @staticmethod
    def create_definition(
            data: Sequence[Union[Mapping[str, Any], Sequence[Any]]],
            fieldnames: Sequence[str] = None
    ) -> dict:
        """Use this method to provide data for the fields argument in create_table.

        Example:
            from common.connectors import MySQLClient
            sql = MySQLClient()
            data = [[1, "Peter"], [2, "Paul"]]
            fieldnames = ["id", "name"]
            fields = sql.create_definition(data=data, fieldnames=fieldnames)
            sql.create_table(table="employees", fields=fields)
        """

        # Setup
        if not data or not data[0]:
            raise MySQLClientError("Provide non-empty data.")
        elif fieldnames and isinstance(data[0], dict):
            pass  # noqa
        elif not fieldnames and not isinstance(data[0], dict):
            raise MySQLClientError("Provide fieldnames if you don't have data dicts!")
        elif not fieldnames:
            fieldnames = data[0].keys()
        elif isinstance(data[0], (list, tuple)):
            data = [dict(zip(fieldnames, row)) for row in data]
        else:
            raise MySQLClientError(f"Data array should contain `list`, `tuple`, or `dict`, not {type(data[0])}")

        # Try taking a sample
        with suppress(ValueError):
            data = sample(data, 1000)

        # Create the type dict
        type_dict = {}
        for row in data:
            for field in row:
                if field not in type_dict and not isna(row[field]):
                    type_dict[field] = type(row[field])
            if len(type_dict) == len(row):
                break
        else:
            for field in data[0]:
                if field not in type_dict:
                    type_dict[field] = str
        type_dict: dict = {field: type_dict[field] for field in data[0]}

        # Get the field lenghts for each type
        date_types: set = {timedelta, datetime, Timedelta, Timestamp, NaT}
        float_types: set = {float, Decimal}
        union: set = date_types.union(float_types)
        dates: dict = {field: (_type, 6) for field, _type in type_dict.items() if _type in date_types}
        floats_dict: dict = {field: _type for field, _type in type_dict.items() if _type in float_types}
        floats_list: list = list(zip(
            floats_dict.values(),
            list(map(max, zip(
                *[[tuple(map(len, f"{value}".split(".") if value is not None else []))
                   for key, value in row.items()
                   if key in floats_dict.keys()]
                  for row in data])))
        ))
        floats_list: list = [(_type, float(".".join((f"{l + r}", f"{r}")))) for _type, (l, r) in floats_list]
        floats: dict = dict(zip(floats_dict, floats_list))
        normals_dict: dict = {field: _type for field, _type in type_dict.items() if _type not in union}
        normals_list: list = list(zip(
            normals_dict.values(),
            list(map(max, zip(
                *[[len(f"{value}") for key, value in row.items()
                   if key in normals_dict.keys()]
                  for row in data])))
        ))
        normals: dict = dict(zip(normals_dict, normals_list))
        all_types: dict = {**dates, **floats, **normals}
        type_dict: dict = {field: all_types[field] for field in type_dict}

        if len(type_dict) != len(fieldnames):
            raise MySQLClientError("Lengths don't match; does every data row have the same number of fields?")

        return type_dict

    @staticmethod
    def _fields(fields: Mapping[str, Tuple[Type, Union[int, float]]]) -> str:
        fields = [f"`{name}` {_MYSQL_TYPES[type_]}({str(length).replace('.', ',')})"
                  if type_ not in {date, datetime.date} else f"`{name}` {_MYSQL_TYPES[type_]}"
                  for name, (type_, length) in fields.items()]
        return ", ".join(fields)

    def create_table(self,
                     table: str,
                     fields: Mapping[str, Tuple[Type, Union[int, float]]],
                     drop_existing: bool = False,
                     raise_on_error: bool = True):
        """Create a SQL table in MySQLClient.database.

        :param table: The name of the table to be created.
        :param fields: A dictionary with field names for keys and tuples for values, containing a pair of class type
        and precision. For example:
            fields={"string_column": (str, 25), "integer_column": (int, 6), "decimal_column": (float, 4.2)}
        :param drop_existing: If the table already exists, delete it (default: False).
        :param raise_on_error: Raise on error during creating (default: True).
        """
        if "." in table:
            self.database, self.table_name = table.split(".")
        self.connect()
        if drop_existing:
            query = Query(f"DROP TABLE {self.database}.{self.table_name}")
            with suppress(DatabaseError):
                self.execute(query)
        query = Query(f"CREATE TABLE {self.database}.{self.table_name}"
                      f" ({self._fields(fields)})")
        if raise_on_error:
            self.execute(query)
        else:
            with suppress(DatabaseError):
                self.execute(query)
        self.disconnect()

    def _increase_max_field_len(self,
                                e: str,
                                table: str = None,
                                chunk: Sequence[Sequence[Any]] = None):
        """If an error occurred, tries to increase the field length."""
        field = e.split("'")[1]
        if table is None:
            table = self.table_name
        result = self.row(Query(
            f"SELECT COLUMN_TYPE, ORDINAL_POSITION FROM information_schema.COLUMNS"
            f" WHERE TABLE_SCHEMA = '{self.database}' AND TABLE_NAME"
            f" = '{table}' AND COLUMN_NAME = '{field}'"))
        if result:
            if self.dictionary:
                field_type, position = result.values()
            else:
                field_type, position = result
        else:
            raise
        field_type, field_len = field_type.strip(")").split("(")

        if field_type.upper() == "INT" and int(field_len) >= 10:
            field_type = f"BIGINT({field_len})"

        elif chunk is not None:
            position -= 1  # MySQL starts counting at 1, Python at 0
            if "," in field_len:
                field_len = max(sum(map(len, f"{row[position]}")) for row in chunk)
                new_len = []
                for row in chunk:
                    if "." in f"{row[position]}":
                        new_len.append(len(f"{row[position]}".split(".")[1]))
                new_len = max(new_len)
                field_type = f"{field_type}({field_len + 1},{new_len})"
            else:
                new_len = max(len(f"{row[position]}") for row in chunk)
                field_type = f"{field_type}({new_len})"

        else:
            if "," in field_len:
                field_len, decimal_part = field_len.split(",")
                field_type = f"{field_type}({int(field_len) + 1},{decimal_part})"
            else:
                field_type = f"{field_type}({int(field_len) + 1})"

        self.connect()
        self.execute(Query(
            f"ALTER TABLE {self.database}.{table} MODIFY COLUMN `{field}` {field_type}"))
        self.disconnect()

    def insert(self,
               table: str = None,
               data: Sequence[Union[Mapping[str, Any], Sequence[Any]]] = None,
               ignore: bool = False,
               _limit: int = 10_000,
               use_tqdm: bool = False,
               fields: Sequence[str] = None,
               ) -> int:
        """Insert a data array into a SQL table.

        The data is split into chunks of appropriate size before upload.
        """
        if not data or not data[0]:
            raise MySQLClientError("No data provided.")
        if not table:
            if not self.table_name:
                raise MySQLClientError("Provide a table name.")
            table = self.table_name
        if "." in table:
            self.database, table = table.split(".")
        if fields is None and isinstance(data[0], Mapping):
            fields = list(data[0].keys())
        if isinstance(fields, Iterable):
            fields = [f"`{f}`" for f in fields]
            fields = f"({', '.join(fields)})"
        else:
            fields = ""
        query = Query(f"INSERT {'IGNORE' if ignore else ''} INTO "
                      f"{self.database}.{table} {fields} VALUES "
                      f"({', '.join(['%s'] * len(data[0]))})")
        errors = 0
        for offset in trange(0, len(data), _limit, desc="inserting", disable=not use_tqdm):
            chunk = data[offset:offset + _limit]
            if len(chunk) == 0:
                break
            if isinstance(chunk[0], dict):
                chunk = [list(d.values()) for d in chunk]
            while True:
                try:
                    self.connect()
                    self.executemany(query, chunk)
                    self.disconnect()
                    break
                except (DatabaseError, InterfaceError) as e:
                    errors += 1
                    if errors >= _MAX_ERRORS:
                        raise MySQLClientError(query) from e
                    info("%s", e)
                    if "truncated" in e.args[1] or "Out of range value" in e.args[1]:
                        self._increase_max_field_len(e.args[1], table=table, chunk=chunk)
                    elif ("Column count doesn't match value count" in e.args[1]
                          and isinstance(data[0], dict)):
                        cols = {col: self.create_definition([{col: data[0][col]}])[col]
                                for col in set(self.column()).symmetric_difference(set(data[0]))}
                        afters = [list(data[0])[list(data[0]).index(col) - 1]
                                  for col in cols]
                        cols = self._fields(cols)
                        cols = ", ".join([f"ADD COLUMN {col} AFTER {after}"
                                          for col, after
                                          in zip(cols.split(", "), afters)])
                        self.connect()
                        self.execute(Query(f"ALTER TABLE {table} {cols}"))
                        self.disconnect()
                    elif ("Timestamp" in e.args[1]
                          or "Timedelta" in e.args[1]
                          or "NaTType" in e.args[1]):
                        for row in chunk:
                            for field in row:
                                if ("date" in field
                                        or "time" in field
                                        or "datum" in field):
                                    if isinstance(row[field], Timestamp) or row[field] is NaT:
                                        row[field] = row[field].to_pydatetime()
                                    elif isinstance(row[field], Timedelta):
                                        row[field] = row[field].total_seconds()
                    elif "Unknown column 'nan'" in e.args[1]:
                        chunk = [[None if value == "" or isna(value)
                                  else value for value in row]
                                 for row in chunk]
                    else:
                        raise MySQLClientError(query) from e
        return len(data)

    def add_index(self,
                  table: str = None,
                  fieldnames: Union[Sequence[str], str] = None):
        """Add indexes to a MySQL table."""
        if table:
            if "." in table:
                self.database, self.table_name = table.split(".")
            else:
                self.table_name = table
        query = f"ALTER TABLE {self.database}.{self.table_name}"
        if not fieldnames:
            fieldnames = self.column()
        if isinstance(fieldnames, str):
            fieldnames = [fieldnames]
        for index in fieldnames:
            query = f"{query} ADD INDEX `{index}` (`{index}`) USING BTREE,"
        self.connect()
        self.execute(Query(query.rstrip(",")))
        self.disconnect()

    def insert_new(self,
                   table: str = None,
                   data: Sequence[Union[Mapping[str, Any], Sequence[Any]]] = None,
                   fields: Mapping[str, Tuple[Type, Union[int, float]]] = None
                   ) -> int:
        """Create a new SQL table in MySQLClient.database, and insert a data array into it.

        The data is split into chunks of appropriate size before upload.

        :param table: The name of the table to be created.
        :param data: A two-dimensional array containing data corresponding to fields.
        :param fields: A dictionary with field names for keys and tuples for values,
        containing a pair of class type and precision. For example::
            fields={"string_column": (str, 25), "integer_column": (int, 6), "decimal_column": (float, 4.2)}
        """
        if not data:
            raise MySQLClientError("No data provided.")
        if not table:
            if not self.table_name:
                raise MySQLClientError("Provide a table name.")
            table = self.table_name
        elif "." in table:
            self.database, table = table.split(".")
        if not fields:
            fields = self.create_definition(data)
        self.create_table(table, fields,
                          drop_existing=True,
                          raise_on_error=True)
        with suppress(DatabaseError):
            self.add_index(table, list(fields))
        return self.insert(table, data)

    def _get_fieldnames(self,
                        query: Union[Query, str]
                        ) -> List[str]:
        if "*" in query:
            fieldnames = self.column()
        else:
            for select_ in {"SELECT", "Select", "select"}:
                if select_ in query:
                    break
            fieldnames = query.split(select_)[1]
            for from_ in {"FROM", "From", "from"}:
                if from_ in query:
                    break
            fieldnames = fieldnames.split(from_)[0]
            fieldnames = [fieldname.replace("`", "").strip() for fieldname in fieldnames.split(",")]
        return fieldnames

    def build(self,
              table: str = None,
              *,
              select_fields: Union[Sequence[str], str] = None,
              fields_as: MutableMapping[str, str] = None,
              field: str = None,
              value: Any = None,
              distinct: Union[bool, str] = None,
              limit: Union[str, int, Sequence[Union[str, int]]] = None,
              offset: Union[str, int] = None,
              group_by: Union[str, Sequence[str]] = None,
              order_by: Union[str, Sequence[str]] = None,
              and_or: str = None,
              **kwargs
              ) -> Query:
        """Build a MySQL query.

        For kwargs values, pass a list to create AND/OR statements,
        and pass a tuple to create IN statement.
        """

        def search_for(k, v):
            def replace_quote(_k, _v, _key=None):
                if _key:
                    op = _key.replace(_k, "").replace(_v, "").strip('" ')
                else:
                    op = "="
                if '"' in _v and "'" in _v:
                    for _s in ('"', "'"):
                        if rf"\{_s}" not in _v:
                            _v = _v.replace(_s, rf"\{_s}")
                            if _v[0] == "(":
                                _key = rf"""{_k} {op} {_v} """
                            else:
                                q = '"' if "'" in _v else "'"
                                _key = rf"""{_k} {op} {q}{_v}{q} """
                else:
                    for _s in ('"', "'"):
                        if _s in _v:
                            q = '"' if "'" in _v else "'"
                            _key = rf"""{_k} {op} {q}{_v}{q} """
                return _k, _v, _key

            key = rf"""{k} = "{v}" """
            if f"{v}".startswith(("IN ", "!IN ")) or isinstance(v, (tuple, list)):
                _not = "NOT" if f"{v}".startswith("!IN ") else ""
                if isinstance(v, str):
                    v = v.lstrip("!IN ")
                    if "NULL" in v and '"NULL"' not in v:
                        v = v.replace("NULL", '"NULL"')
                    if "SELECT" not in v:
                        v = literal_eval(v)
                if isinstance(v, (tuple, list)):
                    v = tuple(sv for _, sv, _ in (replace_quote(k, sv) for sv in v))
                key = rf"{k} {_not} IN {v}"
                key = key.replace('"NULL"', "NULL")
                key = key.replace("'NULL'", "NULL")
            elif isinstance(v, int):
                key = rf"{k} = {v}"
            elif isinstance(v, str):
                if v == "NULL":
                    key = rf"{k} = {v}"
                elif v == "IS NULL":
                    key = rf"{k} IS NULL"
                elif v == "!NULL":
                    key = rf"{k} IS NOT NULL"
                elif v.startswith("!"):
                    key = rf"""{k} != "{v[1:]}" """
                elif v.startswith((">", "<")):
                    key = rf"{k} {v[0]} {v[1:]}"
                elif v.startswith((">=", "<=")):
                    key = rf"""{k} {v[:2]} {v[2:]} """
                elif "%" in v:
                    key = rf"""{k} LIKE "{v}" """
                if '"' in v or "'" in v:
                    *_, key = replace_quote(k, v, key)
            elif isinstance(v, Pattern):
                key = f"""{k} REGEXP "{v.pattern}" """
            return key

        if not and_or:
            and_or = "AND"
        elif and_or not in {"AND", "OR"}:
            raise MySQLClientError(f"`and_or` should be either AND or OR, not {and_or}.")

        def search_key(_field, _value):
            if isinstance(_value, list):
                _skey = rf" {and_or} ".join([search_for(_field, _skey) for _skey in _value])
            else:
                _skey = search_for(_field, _value)
            return _skey

        if distinct is True:
            distinct = "DISTINCT"
        elif not distinct:
            distinct = ""
        if not table:
            if not self.table_name:
                raise MySQLClientError("Provide a table name.")
            table = f"{self.database}.{self.table_name}"
        elif "." not in table:
            table = f"{self.database}.{table}"
        elif not self.table_name:
            if "." in table:
                self.database, self.table_name = table.split(".")
            else:
                self.table_name = table

        if fields_as:
            if isinstance(select_fields, str):
                query = rf"SELECT {distinct} {select_fields} AS {fields_as[select_fields]} FROM {table}"
            else:
                if not select_fields:
                    select_fields = self.column()
                if len(select_fields) > len(fields_as):
                    for field in select_fields:
                        if field not in fields_as:
                            fields_as[field] = field
                fields_as = [f"{a} AS {b}" for a, b in fields_as.items()]
                query = rf"SELECT {distinct} {', '.join(fields_as)} FROM {table} "
        else:
            if not select_fields:
                query = rf"SELECT {distinct} * FROM {table} "
            elif isinstance(select_fields, str):
                query = rf"SELECT {distinct} {select_fields} FROM {table}"
            else:
                query = rf"SELECT {distinct} {', '.join(select_fields)} FROM {table}"

        if not all([field is None, value is None]):
            skey = search_key(field, value)
            query = rf"{query} WHERE {skey}"
        if kwargs:
            keys = []
            for field, value in kwargs.items():
                skey = search_key(field, value)
                keys.append(skey)
            keys = rf" {and_or} ".join(keys)
            if "WHERE" in query:
                query = rf"{query} {and_or} {keys}"
            else:
                query = rf"{query} WHERE {keys}"
        if group_by:
            if not isinstance(group_by, str):
                group_by = ", ".join(group_by)
            query = rf"{query} GROUP BY {group_by}"
        if order_by:
            if not isinstance(order_by, str):
                order_by = ", ".join(order_by)
            query = rf"{query} ORDER BY {order_by}"
        if limit:
            if isinstance(limit, (int, str)):
                query = rf"{query} LIMIT {limit}"
            elif isinstance(limit, (list, tuple)):
                query = rf"{query} LIMIT {limit[0]}, {limit[1]}"
        if offset:
            query = rf"{query} OFFSET {offset} "
        return Query(query)

    def _execute_query(self, query: Union[Query, str]):
        """Helper method to execute a query."""
        info("Executing query. If you meant to retrieve data, use"
             " .query() without the `query=` parameter instead.")
        errors = 0
        buffered, self.buffered = self.buffered, True
        while True:
            try:
                self.connect()
                self.execute(query)
                self.disconnect()
                break
            except DatabaseError as e:
                errors += 1
                if errors >= _MAX_ERRORS:
                    raise MySQLClientError(query) from e
                if ("truncated" in e.args[1] or "Out of range value" in e.args[1]
                        and query.strip().upper().startswith("INSERT")):
                    self._increase_max_field_len(e.args[1])
                else:
                    raise MySQLClientError(query) from e
        self.buffered = buffered

    def query(self,
              # q: Union[Query, str] = None, /,
              table: Union[Query, str] = None,
              field: str = None,
              value: Any = None,
              *,
              limit: Union[str, int, Sequence[Union[str, int]]] = None,
              offset: Union[str, int] = None,
              fieldnames: bool = None,
              select_fields: Union[Sequence[str], str] = None,
              query: Union[Query, str] = None,
              **kwargs
              ) -> Optional[Union[List[Dict[str, Any]],
                                  List[List[Any]],
                                  Dict[str, Any],
                                  List[Any]]]:
        """Build and perform a MySQL query, and returns a data array.

        :param table:
        :type table:
        :param field:
        :type field:
        :param value:
        :type value:
        :param limit:
        :type limit:
        :param offset:
        :type offset:
        :param fieldnames:
        :type fieldnames:
        :param select_fields:
        :type select_fields:
        :param query:
        :type query: Union[Query, str]
        :param kwargs: Any additional keyword arguments that will be passed
        through to :meth:`MySQLClient.build`, which will then be transformed
        into additional where-statements.
        :return: Data array.
        :rtype: Optional[Union[List[dict], List[list], dict, list]]

        Examples::
            sql = MySQLClient()
            table = "mx_traineeship_peter.company_data"

            # Simple WHERE query:
            sql.query(table=table, field="postcode", value="1014AK")  # is the same as:
            sql.query(table=table, postcode="1014AK")

            # Filter on more fields:
            sql.query(table=table, postcode="1014AK", huisnummer=104, plaatsnaam="Amsterdam")

            # NOT filter values using '!':
            sql.query(table=table, postcode="1014AK", huisnummer=104, KvKnummer="!NULL")
            sql.query(table=table, postcode="1014AK", huisnummer="!102")

            # Using LIMIT and OFFSET:
            sql.query(table=table, postcode="1014AK", limit=10, offset=1)  # is the same as:
            sql.query(table=table, postcode="1014AK", limit=(1, 10))

            # Optionally SELECT specific fields:
            sql.query(table=table, postcode="1014AK", select_fields='KvKnummer')
            sql.query(table=table, postcode="1014AK", select_fields=['KvKnummer', 'plaatsnaam'])
            """
        if table and (isinstance(table, Query)
                      or table.strip().upper().startswith("SELECT")):
            query = table
        if query:
            return self._execute_query(query)
        if select_fields and len(select_fields) == 0:
            raise MySQLClientError(f"Empty {type(select_fields)} not accepted.")
        if not query:
            query = self.build(table=table,
                               field=field,
                               value=value,
                               limit=limit,
                               offset=offset,
                               select_fields=select_fields,
                               **kwargs)
        if table and "." in table:
            self.database, table = table.split(".")
        if table and not self.table_name:
            self.table_name = table
        if fieldnames is not None:
            self.dictionary = fieldnames
        self.connect()
        try:
            self.execute(query)
            if limit == 1:
                result = self.fetchone()
                if not self.dictionary and isinstance(select_fields, str):
                    result = result[0]
                elif not self.dictionary:
                    result = list(result)
            else:
                result = list(self.fetchall())
                if not self.dictionary and isinstance(select_fields, str):
                    result = [value[0] for value in result]
                elif not self.dictionary:
                    result = [list(row) for row in result]
        except DatabaseError as e:
            raise MySQLClientError(query) from e
        except IndexError:
            result = {} if self.dictionary else []
        self.disconnect()
        return result<|MERGE_RESOLUTION|>--- conflicted
+++ resolved
@@ -187,13 +187,6 @@
         Default::
             sql = MySQLClient("mx_traineeship_peter")
         """
-<<<<<<< HEAD
-        from ..env import getenv, commondir
-        from ..secrets import get_secret
-        usr, pwd = get_secret("MX_MYSQL_DEV")
-        if database and "." in database:
-            database, table = database.split(".")
-=======
         global commondir  # noqa
 
         buffered = kwargs.pop("buffered", False)
@@ -201,12 +194,8 @@
         raise_on_warnings = kwargs.pop("raise_on_warnings", True)
         use_pure = kwargs.pop("use_pure", False)
 
-        if database:
-            if "." in database:
-                database, table = database.split(".")
-        else:
-            database = "mx_traineeship_peter"
->>>>>>> 3b77c48d
+        if database and "." in database:
+            database, table = database.split(".")
         if table and "." in table:
             database, table = database.split(".")
         self.database = database
