"""Connect to Matrixian's MongoDB databases."""
from typing import List, Union
from urllib.parse import quote_plus

from pymongo.database import Collection, Database
from pymongo.errors import ServerSelectionTimeoutError
from pymongo.mongo_client import MongoClient
from pymongo.operations import InsertOne, UpdateOne, UpdateMany

from ..exceptions import MongoDBError

_hosts = {
    "address": "MX_MONGO_ADDR",
    "cdqc": "MX_MONGO_CDQC",
    "dev": "MX_MONGO_DEV",
    "prod": "MX_MONGO_PROD",
}


class MongoDB(MongoClient):
    """Client for Matrixian's MongoDB databases.

    Inherits from the official `MongoClient`.
    """

    def __new__(cls,
                database: str = None,
                collection: str = None,
                host: str = None,
                client: bool = False,
                **kwargs
                ) -> Union[MongoClient, Database, Collection]:
        """Client for Matrixian's MongoDB databases.

        Creates a MongoClient, Database, or Collection object.

        Usage::
            # Create a MongoClient object
            client = MongoDB(client=True)

            # Create a Database object
            db = MongoDB("cdqc")

            # Create a Collection object
            coll = MongoDB("cdqc", "person_data")  # first method
            coll = MongoDB("cdqc.person_data")  # second method
            coll = MongoDB()["cdqc"]["person_data"]  # third method
        """
        if kwargs.pop("local", False) or host == "localhost":
            uri = "mongodb://localhost"
        else:
            if collection and not database:
                raise MongoDBError("Please provide a database name as well.")
            if not host:
                host = "dev"
                if database:
                    if "addressvalidation" in database:
                        host = "address"
                    elif "production" in database:
                        host = "prod"
                    elif database.startswith("cdqc"):
                        host = "cdqc"
            elif host == "stg":
                raise MongoDBError("Staging database is not used anymore.")
            if not client and not database:
<<<<<<< HEAD
                database = "admin"
            hosts = {
                "address": "MX_MONGO_ADDR",
                "dev": "MX_MONGO_DEV",
                "prod": "MX_MONGO_PROD",
            }
            if host not in hosts:
=======
                database, collection = "dev_peter", "person_data_20190716"
            if host not in _hosts:
>>>>>>> 3b77c48d
                raise MongoDBError(f"Host `{host}` not recognized")
            host = _hosts[host]
            from ..env import getenv
            from ..secrets import get_secret
            usr, pwd = get_secret(host)
            envv = f"{host}_IP"
            host = getenv(envv)
            if not host:
                from ..env import envfile
                raise MongoDBError(f"Make sure a host is configured for variable"
                                   f" name '{envv}' in file '{envfile}'")
            uri = f"mongodb://{quote_plus(usr)}:{quote_plus(pwd)}@{host}"

        mongo_client = MongoClient(host=uri, connectTimeoutMS=None)
        if database:
            if "." in database:
                database, collection = database.split(".")
            if collection:
                collection = mongo_client.__getattr__(database).__getattr__(collection)
                cls.test_connection(collection)
                return collection
            return mongo_client.__getattr__(database)
        return mongo_client

    @staticmethod
    def test_connection(collection: Collection):
        """Test connection by getting a document."""
        try:
            collection.find_one()
        except ServerSelectionTimeoutError as e:
            raise MongoDBError(
                "Are you contected with a Matrixian network?") from e

    @staticmethod
    def InsertOne(document):  # noqa
        """Convience method for `InsertOne`."""
        return InsertOne(document)

    @staticmethod
    def UpdateOne(filter, update, upsert=False, collation=None, array_filters=None):  # noqa
        """Convience method for `UpdateOne`."""
        return UpdateOne(filter, update, upsert, collation, array_filters)

    @staticmethod
    def UpdateMany(filter, update, upsert=False, collation=None, array_filters=None):  # noqa
        """Convience method for `UpdateMany`."""
        return UpdateMany(filter, update, upsert, collation, array_filters)

    def find_last(self) -> dict:
        """Return the last document in a collection.

<<<<<<< HEAD
        Usage::
            from common.connectors import MongoDB
            db = MongoDB("dev_peter.person_data_20190716")
=======
        Usage:
            from common import MongoDB
            db = MongoDB("cdqc.person_data")
>>>>>>> 3b77c48d
            doc = MongoDB.find_last(db)
            print(doc)
        """
        if isinstance(self, Collection):
            return next(self.find().sort([("_id", -1)]).limit(1))

    def find_duplicates(self) -> List[dict]:
        """Return duplicated documents in a collection.

        Usage::
            from common.connectors import MongoDB
            db = MongoDB("dev_peter.person_data_20190716")
            docs = MongoDB.find_duplicates(db)
            print(docs)
        """
        return list(self.aggregate([
            {"$unwind": "$birth"},
            {"$unwind": "$address"},
            {"$unwind": "$address.current"},
            {"$group": {"_id": {
                "lastname": "$lastname",
                "dateOfRecord": "$dateOfRecord",
                "birth": "$birth.date",
                "address": "$address.current.postalCode",
            },
                "uniqueIds": {"$addToSet": "$_id"},
                "count": {"$sum": 1}
            }},
            {"$match": {"count": {"$gt": 1}}}
        ], allowDiskUse=True))<|MERGE_RESOLUTION|>--- conflicted
+++ resolved
@@ -63,18 +63,8 @@
             elif host == "stg":
                 raise MongoDBError("Staging database is not used anymore.")
             if not client and not database:
-<<<<<<< HEAD
                 database = "admin"
-            hosts = {
-                "address": "MX_MONGO_ADDR",
-                "dev": "MX_MONGO_DEV",
-                "prod": "MX_MONGO_PROD",
-            }
-            if host not in hosts:
-=======
-                database, collection = "dev_peter", "person_data_20190716"
             if host not in _hosts:
->>>>>>> 3b77c48d
                 raise MongoDBError(f"Host `{host}` not recognized")
             host = _hosts[host]
             from ..env import getenv
@@ -126,15 +116,9 @@
     def find_last(self) -> dict:
         """Return the last document in a collection.
 
-<<<<<<< HEAD
         Usage::
             from common.connectors import MongoDB
-            db = MongoDB("dev_peter.person_data_20190716")
-=======
-        Usage:
-            from common import MongoDB
             db = MongoDB("cdqc.person_data")
->>>>>>> 3b77c48d
             doc = MongoDB.find_last(db)
             print(doc)
         """
