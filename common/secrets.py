--- conflicted
+++ resolved
@@ -87,7 +87,6 @@
 
 
 def get_secret(name: str) -> Credentials:
-<<<<<<< HEAD
     """Get an existing secret from the system's environment variables.
 
     Environment variables will be first be loaded using the
@@ -101,8 +100,6 @@
     attributes `usr` and `pwd`.
     """
     from .env import getenv
-=======
->>>>>>> 3b77c48d
 
     # Read secret from environment variables
     usr = getenv(f"{name}_USR")
