"""Module for querying Matrixian's person database.

This module contains classes that accept some input and then return any
matching records from Matrixian's person database. The main entry point
for this is the `match()` method of the `PersonData()` class. This is
also the main method used by the `PersonChecker` of the CDQC product
(see the `data_team_validators` repository).

Additionally, there is a `NamesData` class which provides some methods
for easy access to data on several names statistics, such as last name
occurrence in the Netherlands.

Other useful objects include the `Data` class, which can serve as a
container for person data, and the `Cleaner` class, which cleans said
data.

.. py:class:: common.persondata.Cleaner
   Clean input data for use with PersonData.

.. py:class:: common.persondata.Data
   Dataclass for person input.

.. py:class:: common.persondata.NamesData
   Access data on several names statistics.

.. py:class:: common.persondata.PersonData
   Match data with Matrixian's Person Database.
"""

from collections.abc import MutableMapping
from contextlib import suppress
from dataclasses import dataclass
from datetime import datetime
from json import loads
from logging import debug
from re import sub
from socket import gethostname
from time import localtime, sleep
from typing import Iterator, Optional, Sequence, Tuple, Union

from dateutil.parser import parse as dateparse
from phonenumbers import is_valid_number, parse as phoneparse
from phonenumbers.phonenumberutil import NumberParseException
from requests.exceptions import RetryError
from text_unidecode import unidecode
from urllib3.exceptions import MaxRetryError

from .connectors.mx_elastic import ESClient, ElasticsearchException
from .exceptions import MatchError, NoMatch
from .parsers import flatten, levenshtein
from .requests import get

ND_INDEX = "cdqc.names_data"
PD_INDEX = "cdqc.person_data_20190716"
VN_INDEX = "cdqc.validated_numbers"
HOST = "cdqc"

DATE = "%Y-%m-%d"
DATE_FORMAT = "%Y-%m-%dT00:00:00.000Z"
DEFAULT_DATE = "1900-01-01T00:00:00.000Z"


class BaseDataClass(MutableMapping):
    """Base class for extending dataclasses
    with dictionary-like functionality.
    """
    def __setitem__(self, key, value):
        self.__dict__[key] = value

    def __getitem__(self, key):
        return self.__dict__[key]

    def __delitem__(self, key):
        self.__dict__[key] = None

    def __iter__(self):
        return iter(self.__dict__)

    def __len__(self):
        return len(self.__dict__)


@dataclass
class Data(BaseDataClass):
    """Dataclass for person input."""
    postalCode: str = None
    houseNumber: int = None
    houseNumberExt: str = None
    initials: str = None
    lastname: str = None
    telephone: int = None
    mobile: int = None
    number: int = None
    gender: str = None
    date_of_birth: datetime = None
# TODO: convert to pydantic.BaseModel


@dataclass
class _Score:
    """Dataclass for score calculation."""
    __slots__ = [
        "source",
        "year_of_record",
        "deceased",
        "lastname_number",
        "gender",
        "date_of_birth",
        "phonenumber_number",
        "occurring",
        "moved",
        "mobile",
        "matched_names",
        "found_persons",
    ]
    source: str
    year_of_record: str
    deceased: Optional[int]
    lastname_number: int
    gender: str
    date_of_birth: int
    phonenumber_number: int
    occurring: bool
    moved: bool
    mobile: bool
    matched_names: Tuple[str, str]
    found_persons: int
# TODO: incorporate into SourceScore:
#  total number of search results
#  frequency of lastname


class _SourceMatch:
    """Calculates the "certainty" part of the output score.

    This score will be a letter ranging from A (best) to D (worst).
    It is calculated by comparing several keys of the output to the
    input.
    The main entry point is the `_get_source()` method.
    """

    def __init__(self):
        super().__init__()
        self.data = self._matched = None
        self._source_match = {5: "A", 4: "A", 3: "B", 2: "C", 1: "D"}

    def _lastname_match(self, response):
        """Does the last name match?"""
        return (response.get("lastname")
                and self.data.lastname
                and (response.get("lastname") in self.data.lastname
                     or self.data.lastname in response.get("lastname"))
                ) or False

    def _initials_match(self, response):
        """Do the initials match?"""
        try:
            return (response.get("initials") and self.data.initials
                    and response.get("initials")[0] == self.data.initials[0]
                    ) or False
        except IndexError:
            return False

    def _gender_match(self, response):
        """Does the gender match?"""
        return (response.get("gender") and self.data.gender
                and response.get("gender") == self.data.gender
                ) or False

    def _address_match(self, response):
        """Do the postal code and house number match?"""
        return (response.get("address_current_postalCode")
                and self.data.postalCode
                and response.get("address_current_houseNumber")
                and self.data.houseNumber
                and response.get("address_current_postalCode") == self.data.postalCode
                and response.get("address_current_houseNumber") == self.data.houseNumber
                ) or False

    def _phone_match(self, response):
        """Do the phone numbers match?"""
        return ((response.get("phoneNumber_mobile")
                 and self.data.mobile
                 and response.get("phoneNumber_mobile") == self.data.mobile
                 ) or (response.get("phoneNumber_number")
                       and self.data.number and
                       response.get("phoneNumber_number") == self.data.number)
                ) or False

    def _dob_match(self, response):
<<<<<<< HEAD
        """Does the date of birth match?"""
        return (response.get("birth_date") != "1900-01-01T00:00:00Z"
=======
        return (response.get("birth_date") != DEFAULT_DATE
>>>>>>> 3b77c48d
                and self.data.date_of_birth
                and response.get("birth_date") == self.data.date_of_birth.strftime(DATE_FORMAT)
                ) or False

    def _set_match(self, response: dict):
        """Take a person matching response, and store the match properties."""
        self._matched = {
            "lastname": self._lastname_match(response),
            "initials": self._initials_match(response),
            "gender": self._gender_match(response),
            "address": self._address_match(response),
            "birth_date": self._dob_match(response),
            "phone": self._phone_match(response),
        }

    @property
    def _match_keys(self):
        """Get the matching keys from the match properties."""
        return {key for key in self._matched if self._matched[key]}

    def _match_sources(self) -> str:
        """Decide which fields are the source of the match."""
        # TODO: incorporate gender into match scoring system
        keys = ("lastname", "initials", "address", "birth_date", "phone")
        values = (self._matched[m] for m in keys)
        matches = sum(bool(v) for v in values)
        return self._source_match[matches]

    def _get_source(self, response: dict) -> str:
        """Get the source of the person match."""
        self._set_match(response)
        try:
            source = self._match_sources()
        except KeyError as e:
            if e.args[0] == 0:
                raise NoMatch
            raise MatchError(
                "No source could be defined for this match!",
                self.data, response) from e
        return source


class _SourceScore:
    """Calculates the "quality" part of the output score.

    This score will be a number ranging from 1 (best) to 4 (worst).
    It is calculated trough an algorithm using several key aspects of
    the output.
    The main entry point is the `_convert_score()` method.
    """

    def __init__(self):
        super().__init__()
        self._year = datetime.now().year
        self._score_testing = False
        self._score_mapping = {
            "lastname": "name_score",
            "phoneNumber_mobile": "mobile_score",
            "phoneNumber_number": "number_score",
            "address_current_postalCode": "address_score",
        }

    @staticmethod
    def _categorize_score(score: float) -> int:
        """Take a calculated percentual score, and categorize it."""
        if score is not None:
            if score >= 3 / 4:
                score = 1
            elif score >= 2 / 4:
                score = 2
            elif score >= 1 / 4:
                score = 3
            else:
                score = 4
        return score

    def _calc_score(self, result_tuple: _Score) -> float:
        """Calculate a quality score for the found number."""
        # Set constant
        x = 100

        def date_score(result: _Score, score: float) -> float:
            """The older the record, the lower the score."""
            return (1 - ((self._year - int(result.year_of_record)) / (x / 2))) * score

        def source_score(result: _Score, score: float) -> float:
            """Lower quality of the record's source means a lower score."""
            source = {
                "Kadaster_4": 1,
                "Kadaster_3": 2,
                "Kadaster_2": 3,
                "Kadaster_1": 4,
                "company_data_NL_contact": 5,
                "shop_data_nl_main": 5,
                "whitepages_nl_2020_final": 5,
                "whitepages_nl_2019": 6,
                "whitepages_nl_2018": 7,
                "YP_CDs_Consumer_main": 8,
                "car_data_names_only_dob": 9,
                "yp_2004_2005": 10,
                "postregister_dm": 11,
                "Insolventies_main": 12,
                "GevondenCC": 13,
                "consumer_table_distinct_indexed": 14
            }
            return (1 - ((source[result.source] - 1) / (x * 2))) * score

        def death_score(result: _Score, score: float) -> float:
            """Lower score if a person is deceased."""
            _x = max((self._year - result.date_of_birth) / 100, .5) if result.date_of_birth else .5
            return score if result.deceased is None else _x * score

        def n_score(result: _Score, score: float) -> float:
            """The more different names and numbers, the lower the score."""
            for var in [result.phonenumber_number, result.lastname_number]:
                score *= (1 - ((var - 1) / x))
            return score

        def fuzzy_score(result: _Score, score: float) -> float:
            """Uses name_input and name_output,
            taking into account the number of changes in name."""
            n1, n2 = result.matched_names
            if n1 and n2:
                lev = levenshtein(n1, n2)
                if lev < .4 and (n1 not in n2 or n2 not in n1):
                    return 0
                return lev * score
            return score

        def missing_score(result: _Score, score: float) -> float:
            """Lower score if date of birth or gender is missing."""
            if result.date_of_birth is None:
                score *= .9
            if result.gender is None:
                score *= .9
            return score

        def occurring_score(result: _Score, score: float) -> float:
            """Score is zero if a number occurs more recently elsewhere."""
            if result.occurring:
                return 0
            return score

        def moved_score(result: _Score, score: float) -> float:
            """Lower score if there was an address movement."""
            if result.moved:
                return 0.9 * score if result.mobile else 0.2 * score
            return score

        def data_score(result: _Score, score: float) -> float:
            """Score is zero if there was no lastname input."""
            return 0 if not result.matched_names[0] else score

        def persons_score(result: _Score, score: float) -> float:
            """The more persons matched, the lower the score."""
            return (1 - ((result.found_persons - 1) / (x / 4))) * score

        def full_score(result: _Score, score: int = 1) -> Union[float, None]:
            """Calculate a score from all the scoring properties."""
            if result is None:
                return
            for func in (persons_score,
                         data_score,
                         moved_score,
                         n_score,
                         missing_score,
                         fuzzy_score,
                         death_score,
                         source_score,
                         date_score,
                         occurring_score):
                score = func(result, score)
            return score

        # Calculate score
        score_percentage = full_score(result_tuple)
        return score_percentage

    def _convert_score(self, result_tuple: _Score) -> Union[int, float]:
        """Calculate and categorize a match score based on match properties."""
        score_percentage = self._calc_score(result_tuple)
        if self._score_testing:
            return score_percentage
        categorized_score = self._categorize_score(score_percentage)
        return categorized_score


class _MatchQueries:
    """Provide Elasticsearch queries for person matching.

    This class provides a property, `_queries`, that holds an iterator
    which contains several queries in order of decreasing quality or
    strictness. These are returned as name-query pairs.
    """
    def __init__(self, **kwargs):
        super().__init__()
        self.data = None
        self._es_mapping = {
            "lastname": "lastname",
            "initials": "initials",
            "postalCode": "address.current.postalCode",
            "houseNumber": "address.current.houseNumber",
            "houseNumberExt": "address.current.houseNumberExt",
            "mobile": "phoneNumber.mobile",
            "number": "phoneNumber.number",
            "gender": "gender",
            "date_of_birth": "birth.date",
        }
        self._name_only_query = kwargs.pop("name_only_query", False)
        self._strictness = kwargs.pop("strictness", 5)
        self._use_sources = kwargs.pop("sources", ())

    @property
    def _queries(self) -> Iterator[Tuple[str, dict]]:
        """Iterator containing queries in order of decreasing quality.

        Returns the following queries:
        full: query with should-clause containing all possible fields
        initial: query with must-clause (lastname, initials, address)
        dob: query with must-clause (lastname, initials, date_of_birth)
        number: query with must-clause (lastname, initials, phone number)
        mobile: query with must-clause (lastname, initials, mobile number)
        name: query with must-clause (lastname, initials, postalCode)
        wildcard: query with must-clause (lastname, initials, postalCode)
        address: query with must-clause (address)
        name_only: query with must-clause (lastname and initials)
        """
        yield "full", self._base_query(must=[], should=[
            {"match_phrase" if field == "lastname" else "match":
             {self._es_mapping[field]: self.data[field]}}
            for field in self.data if field != "telephone" and self.data[field]],
                                       minimum_should_match=self._strictness)
        if (self.data.postalCode
                and self.data.lastname and self.data.initials):
            yield "initial", self._base_query(must=[
                {"term": {"address.current.postalCode.keyword": self.data.postalCode}},
                {"match": {"lastname": {
                    "query": max(self.data.lastname.split(), key=len), "fuzziness": 2}}},
                {"wildcard": {"initials": f"{self.data.initials[0].lower()}*"}}])
        if self.data.lastname and self.data.initials:
            if self.data.date_of_birth:
                if self.data.date_of_birth.day <= 12:
                    swapped_dob = datetime(year=self.data.date_of_birth.year,
                                           month=self.data.date_of_birth.day,
                                           day=self.data.date_of_birth.month)
                    dob = {"bool": {"minimum_should_match": 1, "should": [
                        {"term": {"birth.date": self.data.date_of_birth}},
                        {"term": {"birth.date": swapped_dob}}]}}
                else:
                    dob = {"term": {"birth.date": self.data.date_of_birth}}
                yield "dob", self._base_query(must=[
                    dob,
                    {"match": {"lastname": {
                        "query": max(self.data.lastname.split(), key=len), "fuzziness": 2}}},
                    {"wildcard": {"initials": f"{self.data.initials[0].lower()}*"}}])
            if self.data.number:
                yield "number", self._base_query(must=[
                    {"term": {"phoneNumber.number": self.data.number}},
                    {"match": {"lastname": {
                        "query": max(self.data.lastname.split(), key=len), "fuzziness": 2}}},
                    {"wildcard": {"initials": f"{self.data.initials[0].lower()}*"}}])
            if self.data.mobile:
                yield "mobile", self._base_query(must=[
                    {"term": {"phoneNumber.mobile": self.data.mobile}},
                    {"match": {"lastname": {
                        "query": max(self.data.lastname.split(), key=len), "fuzziness": 2}}},
                    {"wildcard": {"initials": f"{self.data.initials[0].lower()}*"}}])
        if (self.data.postalCode
                and self.data.lastname):
            query = self._base_query(must=[
                {"term": {"address.current.postalCode.keyword": self.data.postalCode}},
                {"match": {"lastname": {
                    "query": max(self.data.lastname.split(), key=len), "fuzziness": 2}}}])
            if self.data.initials:
                query["query"]["bool"]["should"] = {
                    "wildcard": {"initials": f"{self.data.initials[0].lower()}*"}}
            yield "name", query
            query = self._base_query(must=[
                {"term": {"address.current.postalCode.keyword": self.data.postalCode}},
                {"wildcard": {
                    "lastname": f"*{max(self.data.lastname.split(), key=len).lower()}*"}}])
            if self.data.initials:
                query["query"]["bool"]["should"] = {
                    "wildcard": {"initials": f"{self.data.initials[0].lower()}*"}}
            yield "wildcard", query
        if (self.data.postalCode
                and self.data.houseNumber):
            must = [{"term": {"address.current.postalCode.keyword": self.data.postalCode}},
                    {"term": {"address.current.houseNumber": self.data.houseNumber}}]
            if self.data.houseNumberExt:
                must.append({"wildcard": {
                    "address.current.houseNumberExt":
                        f"*{self.data.houseNumberExt[0].lower()}*"}})
            yield "address", self._base_query(must=must)
        if self._name_only_query and self.data.lastname and self.data.initials:
            yield "name_only", self._base_query(
                must=[{"wildcard": {"lastname": f"*{max(self.data.lastname.split(), key=len).lower()}*"}},
                      {"wildcard": {"initials": f"{self.data.initials[0].lower()}*"}}])

    def _base_query(self, **kwargs):
        """Encapsulate clauses in a bool query, with sorting on date."""
        return self._extend_query({
            "query": {"bool": kwargs},
            "sort": {"dateOfRecord": "desc"}})

    def _extend_query(self, query):
        """Extend a complete query with a restriction of select sources."""
        if self._use_sources:
            query["query"]["bool"]["must"].append({"terms": {"source": [*self._use_sources]}})
        return query

    @staticmethod
    def _id_query(responses: Sequence) -> dict:
        """Take a list of match responses, and return a query
        that will search for the ids of those responses."""

        def ordered_set(seq, k="id"):
            seen = set()
            seen_add = seen.add
            return [x[k] for x in seq if not (x[k] in seen or seen_add(x[k]))]

        return {
            "query": {
                "bool": {
                    "should": [
                        {"term": {"id": _id}}
                        for _id in ordered_set(responses)],
                    "minimum_should_match": 1
                }
            },
            "sort": {"dateOfRecord": "desc"},
        }


class PersonData(_MatchQueries,
                 _SourceMatch,
                 _SourceScore):
    """Match data with Matrixian's Person Database.

    Main method::
    :meth:`PersonData.match`

    The match method returns a dictionary which includes the person data,
    in addition to:
        * Several calculated scores
        * Search type
        * Match keys

    Please refer to the following page for documentation of the
    keyword arguments that are available:
    https://matrixiangroup.atlassian.net/wiki/spaces/SF/pages/1319763972/Person+matching#Tweaking-parameters

    Example::
        pm = PersonData(call_to_validate=True)
        data = {
            "initials": "P",
            "lastname": "Saalbrink",
            "postalCode": "1071XB",
            "houseNumber": "71",
            "houseNumberExt": "B",
        }
        try:
            result = pm.match(data)
            print(result)
        except NoMatch:
            pass
    """
    def __init__(self, **kwargs):
        """Make an object for person matching (not threadsafe)."""

        super().__init__(**kwargs)

        # data holders
        self.result = self.data = None
        self._clean = Cleaner().clean

        # connectors
        self._es = ESClient(PD_INDEX, host=HOST)
        self._vn = ESClient(VN_INDEX, host=HOST)
        self._es.index_exists = True
        self._vn.index_exists = True
        if gethostname() == "matrixian":
            self._phone_url = "http://localhost:5000/call/"
        else:
            self._phone_url = "http://94.168.87.210:4000/call/"
        self._email_url = ("http://develop.platform.matrixiangroup.com"
                           ":4000/email?email=")

        # kwargs
        self._email = kwargs.pop("email", False)
        self._use_id_query = kwargs.pop("id_query", False)
        self._respect_hours = kwargs.pop("respect_hours", True)
        self._score_testing = kwargs.pop("score_testing", False)
        self._call_to_validate = kwargs.pop("call_to_validate", False)
        self._response_type = kwargs.pop("response_type", "all")
        categories = ("all", "name", "address", "phone")
        if (self._response_type not in categories and
                not isinstance(self._response_type, (tuple, list))):
            raise MatchError(f"Requested fields should be one"
                             f" of {', '.join(categories)}")
        self._countries = {"nederland", "netherlands", "nl", "nld"}

    def __repr__(self):
        return f"PersonData(in={self.data}, out={self.result})"

    @property
    def _requested_fields(self) -> tuple:
        """Fields to return, based on response_type."""
        if isinstance(self._response_type, (tuple, list)):
            return self._response_type
        elif self._response_type == "all":
            return (
                "address_current_city",
                "address_current_country",
                "address_current_houseNumber",
                "address_current_houseNumberExt",
                "address_current_location",
                "address_current_postalCode",
                "address_current_state",
                "address_current_street",
                "address_moved",
                "birth_date",
                "common",
                "contact_email",
                "death_date",
                "firstname",
                "gender",
                "initials",
                "lastname",
                "middlename",
                "phoneNumber_country",
                "phoneNumber_mobile",
                "phoneNumber_number",
            ) if self._email else (
                "address_current_city",
                "address_current_country",
                "address_current_houseNumber",
                "address_current_houseNumberExt",
                "address_current_location",
                "address_current_postalCode",
                "address_current_state",
                "address_current_street",
                "address_moved",
                "birth_date",
                "common",
                "death_date",
                "firstname",
                "gender",
                "initials",
                "lastname",
                "middlename",
                "phoneNumber_country",
                "phoneNumber_mobile",
                "phoneNumber_number",
            )
        elif self._response_type == "name":
            return (
                "birth_date",
                "common",
                "death_date",
                "firstname",
                "gender",
                "initials",
                "lastname",
                "middlename",
            )
        elif self._response_type == "address":
            return (
                "address_current_city",
                "address_current_country",
                "address_current_houseNumber",
                "address_current_houseNumberExt",
                "address_current_location",
                "address_current_postalCode",
                "address_current_state",
                "address_current_street",
                "address_moved",
            )
        elif self._response_type == "phone":
            return (
                "phoneNumber_country",
                "phoneNumber_mobile",
                "phoneNumber_number",
            )

    @property
    def _main_fields(self) -> tuple:
        """Fields to score, based on response_type."""
        if isinstance(self._response_type, (tuple, list)):
            return tuple(f for f in self._response_type
                         if f != "phoneNumber_country")
        elif self._response_type == "phone":
            return "phoneNumber_number", "phoneNumber_mobile"
        elif self._response_type == "address":
            return "address_current_postalCode",
        elif self._response_type == "name":
            return "lastname",
        else:
            return ("lastname", "address_current_postalCode",
                    "phoneNumber_number", "phoneNumber_mobile")

    def _check_country(self, country: str):
        """Check if input country is accepted."""
        if country and country.lower() not in self._countries:
            raise NoMatch(f"Not implemented for country {country}.")

    def _check_match(self, key: str):
        """Matches where we found a phone number, but the phone number
        occurs more recently on another address, or with another
        lastname, should get a lower score."""
        occurring = False
        if "phoneNumber" in key:
            response = self._es.find({
                "query": {
                    "bool": {
                        "must":
                            {"match": {key.replace("_", "."): self.result[key]}}
                    }},
<<<<<<< HEAD
                "sort": [
                    {"dateOfRecord": "desc"}
                ]}, size=1)
            if response and self._responses[key]["_id"] != response["_id"]:
                occurring = True
=======
                "sort": {"dateOfRecord": "desc"}
            }, size=1)
            if response:
                if self._responses[key]["_id"] != response["_id"]:
                    occurring = True
>>>>>>> 3b77c48d
        return occurring

    def _find(self):
        """Main logic for finding a match.

        Iterates over the queries until a satisfying result is found.
        """
        debug("Data = %s", self.data)
        self.result = {}
        self._responses = {}
        for _type, q in self._queries:
            if self._use_id_query:
                responses = [{"_id": d["_id"], **d["_source"]}  # noqa
                             for d in self._es.find(
                        self._id_query(self._es.find(
                            q, source_only=True)))]
            else:
                responses = [{"_id": d["_id"], **d["_source"]}  # noqa
                             for d in self._es.find(q)]
            for response in responses:
                response = flatten(response)
                for key in self._requested_fields:
                    if key not in self.result and response.get(key):
                        if (key in ("phoneNumber_number", "phoneNumber_mobile")
                                and not self._phone_valid(response[key])):
                            continue
                        if (key in ("address_moved", "birth_date", "death_date")
                                and response[key] == DEFAULT_DATE):
<<<<<<< HEAD
=======
                            # debug("Validating key %s took %s", key, t.end())
>>>>>>> 3b77c48d
                            continue
                        if (key == "contact_email" and
                                not self._email_valid(response[key])):
                            continue
                        self.result[key] = response[key]
                        if key in self._main_fields:
                            self._responses[key] = response
                        self.result["search_type"] = _type
                        self.result["source"] = response["source"]
                        self.result["date"] = response["dateOfRecord"]
                if all(map(self.result.get, self._main_fields)):
                    return

    def _phone_valid(self, number: int):
        """Don't call between 22PM and 8AM; if the
        script is running then, just pause it."""
        if f"{number}".startswith(("8", "9")):
            return False
        phone = f"+31{number}"
        try:
            valid = is_valid_number(phoneparse(phone, "NL"))
        except NumberParseException:
            return False
        if valid and not f"{number}".startswith("6"):
            with suppress(ElasticsearchException):
                query = {"query": {"bool": {"must": {"term": {"phoneNumber": number}}}}}
                result = self._vn.find(query=query, first_only=True)
                if result:
                    return result["valid"]
            if self._call_to_validate:
                if self._respect_hours:
                    t = localtime().tm_hour
                    while t >= 22 or t < 8:
                        sleep(60)
                        t = localtime().tm_hour
                while True:
                    with suppress(RetryError, MaxRetryError):
                        response = get(f"{self._phone_url}{phone}",
                                       auth=("datateam", "matrixian"))
                        if response.ok:
                            valid = loads(response.text)
                            break
        return valid

    def _email_valid(self, email: str):
        """Check validity of email address."""
        try:
            return get(f"{self._email_url}{email}",
                       text_only=True,
                       timeout=10
                       )["status"] == "OK"
        except Exception as e:
            debug("Exception: %s: %s", email, e)
            return False

    def _get_score(self):
        """After a result has been found, calculate the score for this match."""
        self.result["match_keys"] = set()
        if not [key for key in self._main_fields if key in self._responses]:
            raise NoMatch
        for key in self._main_fields:
            if key in self._responses:
                response = self._responses[key]
                source = self._get_source(response)
                self.result["match_keys"].update(self._match_keys)
                score = self._convert_score(_Score(
                    source=response["source"],
                    year_of_record=response["dateOfRecord"][:4],
                    deceased=response["death_year"],
                    lastname_number=len(set(d["lastname"] for d in self._responses.values())),
                    gender=response["gender"],
                    date_of_birth=response["birth_year"],
                    phonenumber_number=len(set(d[key] for d in self._responses.values()))
                    if "phoneNumber" in key else 1,
                    occurring=self._check_match(key),
                    moved=response["address_moved"] != DEFAULT_DATE,
                    mobile="mobile" in key or "lastname" in key,
                    matched_names=(self.data.lastname, response["lastname"]),
                    found_persons=len({response["id"] for response in self._responses.values()}),
                ))
                self.result[self._score_mapping.get(key, f"{key}_score")] = f"{source}{score}"

    def _finalize(self):
        """After getting and scoring the result, complete the output."""
        # Get match keys
        self.result["match_keys"].update(self._match_keys)

        # Fix dates
        for key in ("date", "address_moved", "birth_date", "death_date"):
            if key in self.result and isinstance(self.result[key], str):
                self.result[key] = datetime.strptime(self.result[key], DATE_FORMAT)

        debug("Result = %s", self.result)

    def match(self, data: dict) -> dict:
        """Match input data to the person database.

        :raises: NoMatch
        """
        self._check_country(data.pop("country", "nl"))
        self.data = self._clean(Data(**data))
        self._find()
        if self.result:
            self._get_score()
            self._finalize()
            return self.result
        else:
            raise NoMatch


class NamesData:
    """Access data on several names statistics.

    These include:
        * initials with frequencies
        * possible affixes (prefixes and suffixes)
        * first names and accompanying genders
        * possible titles
        * last names and their occurrences

    All data pertains to the Netherlands, and is loaded using Elasticsearch.
    """
    def __init__(self):
<<<<<<< HEAD
        self.es = ESClient("dev_peter.names_data")
        self.uncommon_initials = {
            "I",
            "K",
            "N",
            "O",
            "Q",
            "U",
            "V",
            "X",
            "Y",
            "Z",
        }
=======
        self.es = ESClient(ND_INDEX, host=HOST)
        self.es.index_exists = True
        self.uncommon_initials = {"I", "K", "N", "O", "Q", "U", "V", "X", "Y", "Z"}
>>>>>>> 3b77c48d
        self.initial_freq = {
            "A": 0.10395171481742668,
            "B": 0.02646425590465198,
            "C": 0.0624646058908782,
            "D": 0.02830463793241263,
            "E": 0.04368881360131388,
            "F": 0.028797360001816555,
            "G": 0.046652085281351154,
            "H": 0.06267525720019877,
            "I": 0.013224965395575616,
            "J": 0.1499112822017472,
            "K": 0.015244050637799001,
            "L": 0.03944411414236686,
            "M": 0.14917774707325376,
            "N": 0.01947222640467436,
            "O": 0.003400582698897405,
            "P": 0.04273322203716372,
            "Q": 0.0010834182963716224,
            "R": 0.040866938005614986,
            "S": 0.03767597603233326,
            "T": 0.03086106951847034,
            "U": 0.0004628351419562074,
            "V": 0.005300463759232,
            "W": 0.040004889089096926,
            "X": 0.0005470681834522827,
            "Y": 0.005756428343154263,
            "Z": 0.0017861046192925779
        }

    def affixes(self) -> set:
        """Load a set with affixes.

        The output can be used to clean last name data.
        """
        return {doc["_source"]["affix"] for doc in self.es.findall(
            {"query": {"bool": {"must": {"term": {"data": "affixes"}}}}}
        )}

    def first_names(self) -> dict:
        """Load a dictionary with first names and gender occurrence.

        This function returns if any given Dutch first name has more
        male or female bearers. If the number is equal, None is
        returned. Names are cleaned before output.

        The output can be used to fill missing gender data.
        """
        return {doc["_source"]["firstname"]: doc["_source"]["gender"] for doc in  # noqa
                self.es.findall(
                    {"query": {"bool": {"must": {"term": {"data": "firstnames"}}}}})}

    def titles(self) -> set:
        """Load a set with titles.

        The output can be used to clean last name data.
        """
        return set(doc["_source"]["title"] for doc in  # noqa
                   self.es.findall(
                       {"query": {"bool": {"must": {"term": {"data": "titles"}}}}}))

    def surnames(self) -> dict:
        """Load a dictionary with surnames and their numbers.

        The output can be used for data and matching quality calculations.
        """

<<<<<<< HEAD
        return {doc["_source"]["surname"]: doc["_source"]["number"]  # noqa
                for doc in self.es.findall(
                {"query": {"bool": {"must": {"match": {"data": "surnames"}}}}})}
=======
        names_data = self.es.findall({"query": {"bool": {"must": {"term": {"data": "surnames"}}}}})
        # Return only names that occur commonly
        names_data = {doc["_source"]["surname"]: doc["_source"]["number"]  # noqa
                      for doc in names_data}
        return names_data
>>>>>>> 3b77c48d


_module_data = {}


class Cleaner:
    """Clean input data for use with PersonData.

    The main entry point is the `.clean()` method.
    """

    def __init__(self):
        """Make a cleaner.

        Loads the NamesData.titles into the module if they're haven't
        been loaded already.
        """
        self.data = {}
        if "title_data" not in _module_data:
            _module_data["title_data"] = NamesData().titles()

    def clean(self, data: Union[Data, dict]) -> Union[Data, dict]:
        self.data = data
        for function in [function for function in dir(self)
                         if function.startswith("_clean")]:
            with suppress(KeyError):
                self.__getattribute__(function)()
        return self.data

    def _clean_phones(self):
        """Clean and parse phone and mobile numbers."""
        for _type in ("number", "telephone", "mobile"):
            if _type in self.data:
                if isinstance(self.data[_type], str):
                    # Clean number
                    for s in (".0", "+31"):
                        self.data[_type] = self.data[_type].replace(s, "")
                    self.data[_type] = sub(r"[^0-9]", "", self.data[_type])
                    self.data[_type] = self.data[_type].lstrip("0")
                    if self.data[_type]:
                        self.data[_type] = int(self.data[_type])
                    else:
                        self.data.pop(_type)
                # Check format and syntax
                try:
                    number_valid = is_valid_number(phoneparse(f"+31{self.data[_type]}", "NL"))
                except NumberParseException:
                    number_valid = False
                if not number_valid:
                    self.data.pop(_type)
                elif _type == "telephone":
                    if f"{self.data[_type]}".startswith("6"):
                        self.data["mobile"] = self.data.pop(_type)
                    else:
                        self.data["number"] = self.data.pop(_type)

    def _clean_initials(self):
        """Clean initials."""
        if isinstance(self.data["initials"], str):
            self.data["initials"] = sub(r"[^A-Za-z\u00C0-\u017F]", "",
                                        self.data["initials"].upper())
        if not self.data["initials"]:
            self.data.pop("initials")

    def _clean_gender(self):
        """Clean gender."""
        if isinstance(self.data["gender"], str) and self.data["gender"] in (
                "Man", "Vrouw", "MAN", "VROUW", "man", "vrouw", "m", "v", "M", "V"):
            self.data["gender"] = self.data["gender"].upper().replace("MAN", "M").replace("VROUW", "V")
        else:
            self.data.pop("gender")

    def _clean_lastname(self):
        """Clean last name.

        Keep only letters; hyphens become spaces.
        Remove all special characters and titles.
        """
        if isinstance(self.data["lastname"], str):
            self.data["lastname"] = self.data["lastname"].title()
            self.data["lastname"] = sub(r"-", " ", self.data["lastname"])
            self.data["lastname"] = sub(r"[^\sA-Za-z\u00C0-\u017F]", "", self.data["lastname"])
            self.data["lastname"] = unidecode(self.data["lastname"].strip())
            self.data["lastname"] = self.data["lastname"].replace("÷", "o").replace("y", "ij")
            if self.data["lastname"] and self.data["lastname"].split()[-1].lower() in _module_data["title_data"]:
                self.data["lastname"] = " ".join(self.data["lastname"].split()[:-1])
        if not self.data["lastname"]:
            self.data.pop("lastname")

    def _clean_dob(self):
        """Clean and parse date of birth."""
        if self.data["date_of_birth"] and isinstance(self.data["date_of_birth"], str):
            self.data["date_of_birth"] = self.data["date_of_birth"].split()[0]
            try:
                self.data["date_of_birth"] = datetime.strptime(self.data["date_of_birth"][:10], DATE)
            except ValueError:
                try:
                    self.data["date_of_birth"] = dateparse(self.data["date_of_birth"], ignoretz=True)
                except ValueError:
                    self.data["date_of_birth"] = None
        if not self.data["date_of_birth"]:
            self.data.pop("date_of_birth")

    def _clean_pc(self):
        """Clean postal code."""
        if isinstance(self.data["postalCode"], str):
            self.data["postalCode"] = self.data["postalCode"].replace(" ", "").upper()
            if len(self.data["postcode"]) != 6:
                self.data.pop("postalCode")
        else:
            self.data.pop("postalCode")

    def _clean_hn(self):
        """Clean house number."""
        if isinstance(self.data["houseNumber"], str):
            for d in ("/", "-"):
                if d in self.data["houseNumber"]:
                    self.data["houseNumber"] = self.data["houseNumber"].split(d)[0]
            self.data["houseNumber"] = sub(r"[^0-9]", "", self.data["houseNumber"])
        if not self.data["houseNumber"] or self.data["houseNumber"] == "nan":
            self.data.pop("houseNumber")
        else:
            self.data["houseNumber"] = int(float(self.data["houseNumber"]))
        if not self.data["houseNumber"]:
            self.data.pop("houseNumber")

    def _clean_hne(self):
        """Clean house number extension."""
        if isinstance(self.data["houseNumberExt"], str):
            self.data["houseNumberExt"] = sub(r"[^A-Za-z0-9\u00C0-\u017F]", "",
                                              self.data["houseNumberExt"].upper())
            self.data["houseNumberExt"] = sub(r"\D+(?=\d)", "", self.data["houseNumberExt"])
        if not self.data["houseNumberExt"]:
            self.data.pop("houseNumberExt")<|MERGE_RESOLUTION|>--- conflicted
+++ resolved
@@ -188,12 +188,8 @@
                 ) or False
 
     def _dob_match(self, response):
-<<<<<<< HEAD
         """Does the date of birth match?"""
-        return (response.get("birth_date") != "1900-01-01T00:00:00Z"
-=======
         return (response.get("birth_date") != DEFAULT_DATE
->>>>>>> 3b77c48d
                 and self.data.date_of_birth
                 and response.get("birth_date") == self.data.date_of_birth.strftime(DATE_FORMAT)
                 ) or False
@@ -712,19 +708,10 @@
                         "must":
                             {"match": {key.replace("_", "."): self.result[key]}}
                     }},
-<<<<<<< HEAD
-                "sort": [
-                    {"dateOfRecord": "desc"}
-                ]}, size=1)
+                "sort": {"dateOfRecord": "desc"}
+            }, size=1)
             if response and self._responses[key]["_id"] != response["_id"]:
                 occurring = True
-=======
-                "sort": {"dateOfRecord": "desc"}
-            }, size=1)
-            if response:
-                if self._responses[key]["_id"] != response["_id"]:
-                    occurring = True
->>>>>>> 3b77c48d
         return occurring
 
     def _find(self):
@@ -753,10 +740,6 @@
                             continue
                         if (key in ("address_moved", "birth_date", "death_date")
                                 and response[key] == DEFAULT_DATE):
-<<<<<<< HEAD
-=======
-                            # debug("Validating key %s took %s", key, t.end())
->>>>>>> 3b77c48d
                             continue
                         if (key == "contact_email" and
                                 not self._email_valid(response[key])):
@@ -880,8 +863,8 @@
     All data pertains to the Netherlands, and is loaded using Elasticsearch.
     """
     def __init__(self):
-<<<<<<< HEAD
-        self.es = ESClient("dev_peter.names_data")
+        self.es = ESClient(ND_INDEX, host=HOST)
+        self.es.index_exists = True
         self.uncommon_initials = {
             "I",
             "K",
@@ -894,11 +877,6 @@
             "Y",
             "Z",
         }
-=======
-        self.es = ESClient(ND_INDEX, host=HOST)
-        self.es.index_exists = True
-        self.uncommon_initials = {"I", "K", "N", "O", "Q", "U", "V", "X", "Y", "Z"}
->>>>>>> 3b77c48d
         self.initial_freq = {
             "A": 0.10395171481742668,
             "B": 0.02646425590465198,
@@ -964,18 +942,9 @@
 
         The output can be used for data and matching quality calculations.
         """
-
-<<<<<<< HEAD
         return {doc["_source"]["surname"]: doc["_source"]["number"]  # noqa
                 for doc in self.es.findall(
-                {"query": {"bool": {"must": {"match": {"data": "surnames"}}}}})}
-=======
-        names_data = self.es.findall({"query": {"bool": {"must": {"term": {"data": "surnames"}}}}})
-        # Return only names that occur commonly
-        names_data = {doc["_source"]["surname"]: doc["_source"]["number"]  # noqa
-                      for doc in names_data}
-        return names_data
->>>>>>> 3b77c48d
+                {"query": {"bool": {"must": {"term": {"data": "surnames"}}}}})}
 
 
 _module_data = {}
