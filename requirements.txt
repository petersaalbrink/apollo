--- conflicted
+++ resolved
@@ -157,11 +157,8 @@
 
 # platform
 cached-property>=1.5.1
-<<<<<<< HEAD
 paramiko>=2.7.2
-=======
 pycryptodome<4.0.0
->>>>>>> 732dccda
 pymongo>=3.10.1
 
 # requests
